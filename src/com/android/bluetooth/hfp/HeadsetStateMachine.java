/*
 * Copyright (C) 2012 The Android Open Source Project
 *
 * Licensed under the Apache License, Version 2.0 (the "License");
 * you may not use this file except in compliance with the License.
 * You may obtain a copy of the License at
 *
 *      http://www.apache.org/licenses/LICENSE-2.0
 *
 * Unless required by applicable law or agreed to in writing, software
 * distributed under the License is distributed on an "AS IS" BASIS,
 * WITHOUT WARRANTIES OR CONDITIONS OF ANY KIND, either express or implied.
 * See the License for the specific language governing permissions and
 * limitations under the License.
 */

/**
 * Bluetooth Handset StateMachine
 *                      (Disconnected)
 *                           |    ^
 *                   CONNECT |    | DISCONNECTED
 *                           V    |
 *                         (Pending)
 *                           |    ^
 *                 CONNECTED |    | CONNECT
 *                           V    |
 *                        (Connected)
 *                           |    ^
 *             CONNECT_AUDIO |    | DISCONNECT_AUDIO
 *                           V    |
 *                         (AudioOn)
 */
package com.android.bluetooth.hfp;

import android.bluetooth.BluetoothAdapter;
import android.bluetooth.BluetoothAssignedNumbers;
import android.bluetooth.BluetoothDevice;
import android.bluetooth.BluetoothHeadset;
import android.bluetooth.BluetoothProfile;
import android.bluetooth.BluetoothUuid;
import android.bluetooth.IBluetooth;
import android.bluetooth.IBluetoothHeadsetPhone;
import android.content.ComponentName;
import android.content.Context;
import android.content.Intent;
import android.content.ServiceConnection;
import android.content.ActivityNotFoundException;
import android.media.AudioManager;
import android.net.Uri;
import android.os.IBinder;
import android.os.Message;
import android.os.ParcelUuid;
import android.os.RemoteException;
import android.os.ServiceManager;
import android.os.PowerManager;
import android.os.PowerManager.WakeLock;
import android.telephony.PhoneNumberUtils;
import android.util.Log;
import com.android.bluetooth.Utils;
import com.android.bluetooth.btservice.AdapterService;
import com.android.internal.util.IState;
import com.android.internal.util.State;
import com.android.internal.util.StateMachine;
import java.util.ArrayList;
import java.util.HashMap;
import java.util.List;
import java.util.Map;
import java.util.Set;
import android.os.SystemProperties;

final class HeadsetStateMachine extends StateMachine {
    private static final String TAG = "HeadsetStateMachine";
    private static final boolean DBG = true;
    //For Debugging only
    private static int sRefCount=0;

    private static final String HEADSET_NAME = "bt_headset_name";
    private static final String HEADSET_NREC = "bt_headset_nrec";
    private static final String HEADSET_WBS = "bt_wbs";

    static final int CONNECT = 1;
    static final int DISCONNECT = 2;
    static final int CONNECT_AUDIO = 3;
    static final int DISCONNECT_AUDIO = 4;
    static final int VOICE_RECOGNITION_START = 5;
    static final int VOICE_RECOGNITION_STOP = 6;

    // message.obj is an intent AudioManager.VOLUME_CHANGED_ACTION
    // EXTRA_VOLUME_STREAM_TYPE is STREAM_BLUETOOTH_SCO
    static final int INTENT_SCO_VOLUME_CHANGED = 7;
    static final int SET_MIC_VOLUME = 8;
    static final int CALL_STATE_CHANGED = 9;
    static final int INTENT_BATTERY_CHANGED = 10;
    static final int DEVICE_STATE_CHANGED = 11;
    static final int SEND_CCLC_RESPONSE = 12;
    static final int SEND_VENDOR_SPECIFIC_RESULT_CODE = 13;

    static final int VIRTUAL_CALL_START = 14;
    static final int VIRTUAL_CALL_STOP = 15;

    static final int ENABLE_WBS = 16;
    static final int DISABLE_WBS = 17;


    private static final int STACK_EVENT = 101;
    private static final int DIALING_OUT_TIMEOUT = 102;
    private static final int START_VR_TIMEOUT = 103;
    private static final int CLCC_RSP_TIMEOUT = 104;

    private static final int CONNECT_TIMEOUT = 201;

    private static final int DIALING_OUT_TIMEOUT_VALUE = 10000;
    private static final int START_VR_TIMEOUT_VALUE = 5000;
    private static final int CLCC_RSP_TIMEOUT_VALUE = 5000;

    // Max number of HF connections at any time
    private int max_hf_connections = 2;

    private static final int NBS_CODEC = 1;
    private static final int WBS_CODEC = 2;

    // Keys are AT commands, and values are the company IDs.
    private static final Map<String, Integer> VENDOR_SPECIFIC_AT_COMMAND_COMPANY_ID;
    // Hash for storing the Audio Parameters like NREC for connected headsets
    private HashMap<BluetoothDevice, HashMap> mHeadsetAudioParam =
                                          new HashMap<BluetoothDevice, HashMap>();
    // Hash for storing the Remotedevice BRSF
    private HashMap<BluetoothDevice, Integer> mHeadsetBrsf =
                                          new HashMap<BluetoothDevice, Integer>();

    private static final ParcelUuid[] HEADSET_UUIDS = {
        BluetoothUuid.HSP,
        BluetoothUuid.Handsfree,
    };

    private Disconnected mDisconnected;
    private Pending mPending;
    private Connected mConnected;
    private AudioOn mAudioOn;
    // Multi HFP: add new class object
    private MultiHFPending mMultiHFPending;

    private HeadsetService mService;
    private PowerManager mPowerManager;
    private boolean mVirtualCallStarted = false;
    private boolean mVoiceRecognitionStarted = false;
    private boolean mWaitingForVoiceRecognition = false;
    private WakeLock mStartVoiceRecognitionWakeLock;  // held while waiting for voice recognition

    private boolean mDialingOut = false;
    private AudioManager mAudioManager;
    private AtPhonebook mPhonebook;

    private static Intent sVoiceCommandIntent;

    private HeadsetPhoneState mPhoneState;
    private int mAudioState;
    private BluetoothAdapter mAdapter;
    private IBluetoothHeadsetPhone mPhoneProxy;
    private boolean mNativeAvailable;

    // mCurrentDevice is the device connected before the state changes
    // mTargetDevice is the device to be connected
    // mIncomingDevice is the device connecting to us, valid only in Pending state
    //                when mIncomingDevice is not null, both mCurrentDevice
    //                  and mTargetDevice are null
    //                when either mCurrentDevice or mTargetDevice is not null,
    //                  mIncomingDevice is null
    // Stable states
    //   No connection, Disconnected state
    //                  both mCurrentDevice and mTargetDevice are null
    //   Connected, Connected state
    //              mCurrentDevice is not null, mTargetDevice is null
    // Interim states
    //   Connecting to a device, Pending
    //                           mCurrentDevice is null, mTargetDevice is not null
    //   Disconnecting device, Connecting to new device
    //     Pending
    //     Both mCurrentDevice and mTargetDevice are not null
    //   Disconnecting device Pending
    //                        mCurrentDevice is not null, mTargetDevice is null
    //   Incoming connections Pending
    //                        Both mCurrentDevice and mTargetDevice are null
    private BluetoothDevice mCurrentDevice = null;
    private BluetoothDevice mTargetDevice = null;
    private BluetoothDevice mIncomingDevice = null;
    private BluetoothDevice mActiveScoDevice = null;
    private BluetoothDevice mMultiDisconnectDevice = null;

    // Multi HFP: Connected devices list holds all currently connected headsets
    private ArrayList<BluetoothDevice> mConnectedDevicesList =
                                             new ArrayList<BluetoothDevice>();

    static {
        classInitNative();

        VENDOR_SPECIFIC_AT_COMMAND_COMPANY_ID = new HashMap<String, Integer>();
        VENDOR_SPECIFIC_AT_COMMAND_COMPANY_ID.put("+XEVENT", BluetoothAssignedNumbers.PLANTRONICS);
        VENDOR_SPECIFIC_AT_COMMAND_COMPANY_ID.put("+ANDROID", BluetoothAssignedNumbers.GOOGLE);
    }

    private HeadsetStateMachine(HeadsetService context) {
        super(TAG);
        mService = context;
        mVoiceRecognitionStarted = false;
        mWaitingForVoiceRecognition = false;

        mPowerManager = (PowerManager) context.getSystemService(Context.POWER_SERVICE);
        mStartVoiceRecognitionWakeLock = mPowerManager.newWakeLock(PowerManager.PARTIAL_WAKE_LOCK,
                                                       TAG + ":VoiceRecognition");
        mStartVoiceRecognitionWakeLock.setReferenceCounted(false);

        mDialingOut = false;
        mAudioManager = (AudioManager) context.getSystemService(Context.AUDIO_SERVICE);
        mPhonebook = new AtPhonebook(mService, this);
        mPhoneState = new HeadsetPhoneState(context, this);
        mAudioState = BluetoothHeadset.STATE_AUDIO_DISCONNECTED;
        mAdapter = BluetoothAdapter.getDefaultAdapter();
        Intent intent = new Intent(IBluetoothHeadsetPhone.class.getName());
        intent.setComponent(intent.resolveSystemService(context.getPackageManager(), 0));
        if (intent.getComponent() == null || !context.bindService(intent, mConnection, 0)) {
            Log.e(TAG, "Could not bind to Bluetooth Headset Phone Service");
        }

        String max_hfp_clients = SystemProperties.get("bt.max.hfpclient.connections");
        if (!max_hfp_clients.isEmpty() && (Integer.parseInt(max_hfp_clients) == 2))
            max_hf_connections = Integer.parseInt(max_hfp_clients);
        Log.d(TAG, "max_hf_connections = " + max_hf_connections);
        initializeNative(max_hf_connections);
        mNativeAvailable=true;

        mDisconnected = new Disconnected();
        mPending = new Pending();
        mConnected = new Connected();
        mAudioOn = new AudioOn();
        // Multi HFP: initialise new class variable
        mMultiHFPending = new MultiHFPending();

        if (sVoiceCommandIntent == null) {
            sVoiceCommandIntent = new Intent(Intent.ACTION_VOICE_COMMAND);
            sVoiceCommandIntent.setFlags(Intent.FLAG_ACTIVITY_NEW_TASK);
        }

        addState(mDisconnected);
        addState(mPending);
        addState(mConnected);
        addState(mAudioOn);
        // Multi HFP: add State
        addState(mMultiHFPending);

        setInitialState(mDisconnected);
    }

    static HeadsetStateMachine make(HeadsetService context) {
        Log.d(TAG, "make");
        HeadsetStateMachine hssm = new HeadsetStateMachine(context);
        hssm.start();
        return hssm;
    }


    public void doQuit() {
        quitNow();
    }

    public void cleanup() {
        if (mPhoneProxy != null) {
            if (DBG) Log.d(TAG,"Unbinding service...");
            synchronized (mConnection) {
                try {
                    mPhoneProxy = null;
                    mService.unbindService(mConnection);
                } catch (Exception re) {
                    Log.e(TAG,"Error unbinding from IBluetoothHeadsetPhone",re);
                }
            }
        }
        if (mPhoneState != null) {
            mPhoneState.listenForPhoneState(false);
            mPhoneState.cleanup();
        }
        if (mPhonebook != null) {
            mPhonebook.cleanup();
        }
        if (mHeadsetAudioParam != null) {
            mHeadsetAudioParam.clear();
        }
        if (mHeadsetBrsf != null) {
            mHeadsetBrsf.clear();
        }
        if (mConnectedDevicesList != null) {
            mConnectedDevicesList.clear();
        }
        if (mNativeAvailable) {
            cleanupNative();
            mNativeAvailable = false;
        }
    }

    private class Disconnected extends State {
        @Override
        public void enter() {
            log("Enter Disconnected: " + getCurrentMessage().what +
                                ", size: " + mConnectedDevicesList.size());
            mPhonebook.resetAtState();
            mPhoneState.listenForPhoneState(false);
            mVoiceRecognitionStarted = false;
            mWaitingForVoiceRecognition = false;
        }

        @Override
        public boolean processMessage(Message message) {
            log("Disconnected process message: " + message.what +
                                ", size: " + mConnectedDevicesList.size());
            if (mConnectedDevicesList.size() != 0 || mTargetDevice != null ||
                                mIncomingDevice != null) {
                Log.e(TAG, "ERROR: mConnectedDevicesList is not empty," +
                       "target, or mIncomingDevice not null in Disconnected");
                return NOT_HANDLED;
            }

            boolean retValue = HANDLED;
            switch(message.what) {
                case CONNECT:
                    BluetoothDevice device = (BluetoothDevice) message.obj;
                    broadcastConnectionState(device, BluetoothProfile.STATE_CONNECTING,
                                   BluetoothProfile.STATE_DISCONNECTED);

                    if (!connectHfpNative(getByteAddress(device)) ) {
                        broadcastConnectionState(device, BluetoothProfile.STATE_DISCONNECTED,
                                       BluetoothProfile.STATE_CONNECTING);
                        break;
                    }

                    synchronized (HeadsetStateMachine.this) {
                        mTargetDevice = device;
                        transitionTo(mPending);
                    }
                    // TODO(BT) remove CONNECT_TIMEOUT when the stack
                    //          sends back events consistently
                    Message m = obtainMessage(CONNECT_TIMEOUT);
                    m.obj = device;
                    sendMessageDelayed(m, 30000);
                    break;
                case DISCONNECT:
                    // ignore
                    break;
                case INTENT_BATTERY_CHANGED:
                    processIntentBatteryChanged((Intent) message.obj);
                    break;
                case CALL_STATE_CHANGED:
                    processCallState((HeadsetCallState) message.obj,
                        ((message.arg1 == 1)?true:false));
                    break;
                case STACK_EVENT:
                    StackEvent event = (StackEvent) message.obj;
                    if (DBG) {
                        log("event type: " + event.type);
                    }
                    switch (event.type) {
                        case EVENT_TYPE_CONNECTION_STATE_CHANGED:
                            processConnectionEvent(event.valueInt, event.device);
                            break;
                        default:
                            Log.e(TAG, "Unexpected stack event: " + event.type);
                            break;
                    }
                    break;
                default:
                    return NOT_HANDLED;
            }
            return retValue;
        }

        @Override
        public void exit() {
            log("Exit Disconnected: " + getCurrentMessage().what);
        }

        // in Disconnected state
        private void processConnectionEvent(int state, BluetoothDevice device) {
            Log.d(TAG, "processConnectionEvent state = " + state +
                             ", device = " + device);
            switch (state) {
            case HeadsetHalConstants.CONNECTION_STATE_DISCONNECTED:
                Log.w(TAG, "Ignore HF DISCONNECTED event, device: " + device);
                break;
            case HeadsetHalConstants.CONNECTION_STATE_CONNECTING:
                if (okToConnect(device)) {
                    Log.i(TAG,"Incoming Hf accepted");
                    broadcastConnectionState(device, BluetoothProfile.STATE_CONNECTING,
                                             BluetoothProfile.STATE_DISCONNECTED);
                    synchronized (HeadsetStateMachine.this) {
                        mIncomingDevice = device;
                        transitionTo(mPending);
                    }
                } else {
                    Log.i(TAG,"Incoming Hf rejected. priority=" + mService.getPriority(device)+
                              " bondState=" + device.getBondState());
                    //reject the connection and stay in Disconnected state itself
                    disconnectHfpNative(getByteAddress(device));
                    // the other profile connection should be initiated
                    AdapterService adapterService = AdapterService.getAdapterService();
                    if (adapterService != null) {
                        adapterService.connectOtherProfile(device,
                                                           AdapterService.PROFILE_CONN_REJECTED);
                    }
                }
                break;
            case HeadsetHalConstants.CONNECTION_STATE_CONNECTED:
                Log.w(TAG, "HFP Connected from Disconnected state");
                if (okToConnect(device)) {
                    Log.i(TAG,"Incoming Hf accepted");
                    broadcastConnectionState(device, BluetoothProfile.STATE_CONNECTED,
                                             BluetoothProfile.STATE_DISCONNECTED);
                    synchronized (HeadsetStateMachine.this) {
                        if (!mConnectedDevicesList.contains(device)) {
                            mConnectedDevicesList.add(device);
                            Log.d(TAG, "device " + device.getAddress() +
                                          " is adding in Disconnected state");
                        }
                        mCurrentDevice = device;
                        transitionTo(mConnected);
                    }
                    configAudioParameters(device);
                } else {
                    //reject the connection and stay in Disconnected state itself
                    Log.i(TAG,"Incoming Hf rejected. priority=" + mService.getPriority(device) +
                              " bondState=" + device.getBondState());
                    disconnectHfpNative(getByteAddress(device));
                    // the other profile connection should be initiated
                    AdapterService adapterService = AdapterService.getAdapterService();
                    if (adapterService != null) {
                        adapterService.connectOtherProfile(device,
                                                           AdapterService.PROFILE_CONN_REJECTED);
                    }
                }
                break;
            case HeadsetHalConstants.CONNECTION_STATE_DISCONNECTING:
                Log.w(TAG, "Ignore HF DISCONNECTING event, device: " + device);
                break;
            default:
                Log.e(TAG, "Incorrect state: " + state);
                break;
            }
        }
    }

    private class Pending extends State {
        @Override
        public void enter() {
            log("Enter Pending: " + getCurrentMessage().what);
        }

        @Override
        public boolean processMessage(Message message) {
            log("Pending process message: " + message.what + ", size: "
                                        + mConnectedDevicesList.size());

            boolean retValue = HANDLED;
            switch(message.what) {
                case CONNECT:
                case CONNECT_AUDIO:
                    deferMessage(message);
                    break;
                case CONNECT_TIMEOUT:
                    onConnectionStateChanged(HeadsetHalConstants.CONNECTION_STATE_DISCONNECTED,
                                             getByteAddress(mTargetDevice));
                    break;
                case DISCONNECT:
                    BluetoothDevice device = (BluetoothDevice) message.obj;
                    if (mCurrentDevice != null && mTargetDevice != null &&
                        mTargetDevice.equals(device) ) {
                        // cancel connection to the mTargetDevice
                        broadcastConnectionState(device, BluetoothProfile.STATE_DISCONNECTED,
                                       BluetoothProfile.STATE_CONNECTING);
                        synchronized (HeadsetStateMachine.this) {
                            mTargetDevice = null;
                        }
                    } else {
                        deferMessage(message);
                    }
                    break;
                case INTENT_BATTERY_CHANGED:
                    processIntentBatteryChanged((Intent) message.obj);
                    break;
                case CALL_STATE_CHANGED:
                    processCallState((HeadsetCallState) message.obj,
                        ((message.arg1 == 1)?true:false));
                    break;
                case STACK_EVENT:
                    StackEvent event = (StackEvent) message.obj;
                    if (DBG) {
                        log("event type: " + event.type);
                    }
                    switch (event.type) {
                        case EVENT_TYPE_CONNECTION_STATE_CHANGED:
                            BluetoothDevice device1 = getDeviceForMessage(CONNECT_TIMEOUT);
                            if (device1 != null && device1.equals(event.device)) {
                                Log.d(TAG, "remove connect timeout for device = " + device1);
                                removeMessages(CONNECT_TIMEOUT);
                            }
                            processConnectionEvent(event.valueInt, event.device);
                            break;
                        default:
                            Log.e(TAG, "Unexpected event: " + event.type);
                            break;
                    }
                    break;
                default:
                    return NOT_HANDLED;
            }
            return retValue;
        }

        // in Pending state
        private void processConnectionEvent(int state, BluetoothDevice device) {
            Log.d(TAG, "processConnectionEvent state = " + state +
                                              ", device = " + device);
            switch (state) {
                case HeadsetHalConstants.CONNECTION_STATE_DISCONNECTED:
                    if (mConnectedDevicesList.contains(device)) {

                        synchronized (HeadsetStateMachine.this) {
                            mConnectedDevicesList.remove(device);
                            mHeadsetAudioParam.remove(device);
                            mHeadsetBrsf.remove(device);
                            Log.d(TAG, "device " + device.getAddress() +
                                             " is removed in Pending state");
                        }

                        broadcastConnectionState(device,
                                                 BluetoothProfile.STATE_DISCONNECTED,
                                                 BluetoothProfile.STATE_DISCONNECTING);
                        synchronized (HeadsetStateMachine.this) {
                            mCurrentDevice = null;
                        }

                        processWBSEvent(0, device); /* disable WBS audio parameters */

                        if (mTargetDevice != null) {
                            if (!connectHfpNative(getByteAddress(mTargetDevice))) {
                                broadcastConnectionState(mTargetDevice,
                                                         BluetoothProfile.STATE_DISCONNECTED,
                                                         BluetoothProfile.STATE_CONNECTING);
                                synchronized (HeadsetStateMachine.this) {
                                    mTargetDevice = null;
                                    transitionTo(mDisconnected);
                                }
                            }
                        } else {
                            synchronized (HeadsetStateMachine.this) {
                                mIncomingDevice = null;
                                if (mConnectedDevicesList.size() == 0) {
                                    transitionTo(mDisconnected);
                                }
                                else {
                                    processMultiHFConnected(device);
                                }
                            }
                        }
                    } else if (mTargetDevice != null && mTargetDevice.equals(device)) {
                        // outgoing connection failed
                        broadcastConnectionState(mTargetDevice, BluetoothProfile.STATE_DISCONNECTED,
                                                 BluetoothProfile.STATE_CONNECTING);
                        synchronized (HeadsetStateMachine.this) {
                            mTargetDevice = null;
                            if (mConnectedDevicesList.size() == 0) {
                                transitionTo(mDisconnected);
                            }
                            else {
                                transitionTo(mConnected);
                            }

                        }
                    } else if (mIncomingDevice != null && mIncomingDevice.equals(device)) {
                        broadcastConnectionState(mIncomingDevice,
                                                 BluetoothProfile.STATE_DISCONNECTED,
                                                 BluetoothProfile.STATE_CONNECTING);
                        synchronized (HeadsetStateMachine.this) {
                            mIncomingDevice = null;
                            if (mConnectedDevicesList.size() == 0) {
                                transitionTo(mDisconnected);
                            }
                            else {
                                transitionTo(mConnected);
                            }
                        }
                    } else {
                        Log.e(TAG, "Unknown device Disconnected: " + device);
                    }
                    break;
                case HeadsetHalConstants.CONNECTION_STATE_CONNECTED:
                    if (mConnectedDevicesList.contains(device)) {
                         // disconnection failed
                         broadcastConnectionState(device, BluetoothProfile.STATE_CONNECTED,
                                             BluetoothProfile.STATE_DISCONNECTING);
                        if (mTargetDevice != null) {
                            broadcastConnectionState(mTargetDevice,
                                                 BluetoothProfile.STATE_DISCONNECTED,
                                                 BluetoothProfile.STATE_CONNECTING);
                        }
                        synchronized (HeadsetStateMachine.this) {
                            mTargetDevice = null;
                            transitionTo(mConnected);
                        }
                    } else if (mTargetDevice != null && mTargetDevice.equals(device)) {

                        synchronized (HeadsetStateMachine.this) {
                            mCurrentDevice = device;
                            mConnectedDevicesList.add(device);
                            Log.d(TAG, "device " + device.getAddress() +
                                         " is added in Pending state");
                            mTargetDevice = null;
                            transitionTo(mConnected);
                        }
                        broadcastConnectionState(device, BluetoothProfile.STATE_CONNECTED,
                                             BluetoothProfile.STATE_CONNECTING);
                        configAudioParameters(device);
                    } else if (mIncomingDevice != null && mIncomingDevice.equals(device)) {

                        synchronized (HeadsetStateMachine.this) {
                            mCurrentDevice = device;
                            mConnectedDevicesList.add(device);
                            Log.d(TAG, "device " + device.getAddress() +
                                             " is added in Pending state");
                            mIncomingDevice = null;
                            transitionTo(mConnected);
                        }
                        broadcastConnectionState(device, BluetoothProfile.STATE_CONNECTED,
                                             BluetoothProfile.STATE_CONNECTING);
                        configAudioParameters(device);
                    } else {
                        Log.w(TAG, "Some other incoming HF connected in Pending state");
                        if (okToConnect(device)) {
                            Log.i(TAG,"Incoming Hf accepted");
                            broadcastConnectionState(device, BluetoothProfile.STATE_CONNECTED,
                                                     BluetoothProfile.STATE_DISCONNECTED);
                            synchronized (HeadsetStateMachine.this) {
                                mCurrentDevice = device;
                                mConnectedDevicesList.add(device);
                                Log.d(TAG, "device " + device.getAddress() +
                                             " is added in Pending state");
                            }
                            configAudioParameters(device);
                        } else {
                            //reject the connection and stay in Pending state itself
                            Log.i(TAG,"Incoming Hf rejected. priority=" +
                                mService.getPriority(device) + " bondState=" +
                                               device.getBondState());
                            disconnectHfpNative(getByteAddress(device));
                            // the other profile connection should be initiated
                            AdapterService adapterService = AdapterService.getAdapterService();
                            if (adapterService != null) {
                                adapterService.connectOtherProfile(device,
                                         AdapterService.PROFILE_CONN_REJECTED);
                            }
                        }
                    }
                    break;
                case HeadsetHalConstants.CONNECTION_STATE_CONNECTING:
                    if ((mCurrentDevice != null) && mCurrentDevice.equals(device)) {
                        log("current device tries to connect back");
                        // TODO(BT) ignore or reject
                    } else if (mTargetDevice != null && mTargetDevice.equals(device)) {
                        // The stack is connecting to target device or
                        // there is an incoming connection from the target device at the same time
                        // we already broadcasted the intent, doing nothing here
                        if (DBG) {
                            log("Stack and target device are connecting");
                        }
                    }
                    else if (mIncomingDevice != null && mIncomingDevice.equals(device)) {
                        Log.e(TAG, "Another connecting event on the incoming device");
                    } else {
                        // We get an incoming connecting request while Pending
                        // TODO(BT) is stack handing this case? let's ignore it for now
                        log("Incoming connection while pending, ignore");
                    }
                    break;
                case HeadsetHalConstants.CONNECTION_STATE_DISCONNECTING:
                    if ((mCurrentDevice != null) && mCurrentDevice.equals(device)) {
                        // we already broadcasted the intent, doing nothing here
                        if (DBG) {
                            log("stack is disconnecting mCurrentDevice");
                        }
                    } else if (mTargetDevice != null && mTargetDevice.equals(device)) {
                        Log.e(TAG, "TargetDevice is getting disconnected");
                    } else if (mIncomingDevice != null && mIncomingDevice.equals(device)) {
                        Log.e(TAG, "IncomingDevice is getting disconnected");
                    } else {
                        Log.e(TAG, "Disconnecting unknow device: " + device);
                    }
                    break;
                default:
                    Log.e(TAG, "Incorrect state: " + state);
                    break;
            }
        }

        private void processMultiHFConnected(BluetoothDevice device) {
            log("Pending state: processMultiHFConnected");
            /* Assign the current activedevice again if the disconnected
                         device equals to the current active device*/
            if (mCurrentDevice != null && mCurrentDevice.equals(device)) {
                transitionTo(mConnected);
                int deviceSize = mConnectedDevicesList.size();
                mCurrentDevice = mConnectedDevicesList.get(deviceSize-1);
            } else {
                // The disconnected device is not current active device
                if (mAudioState == BluetoothHeadset.STATE_AUDIO_CONNECTED)
                    transitionTo(mAudioOn);
                else transitionTo(mConnected);
            }
            log("processMultiHFConnected , the latest mCurrentDevice is:"
                                             + mCurrentDevice);
            log("Pending state: processMultiHFConnected ," +
                           "fake broadcasting for mCurrentDevice");
            broadcastConnectionState(mCurrentDevice, BluetoothProfile.STATE_CONNECTED,
                                         BluetoothProfile.STATE_DISCONNECTED);
        }
    }

    private class Connected extends State {
        @Override
        public void enter() {
            log("Enter Connected: " + getCurrentMessage().what +
                           ", size: " + mConnectedDevicesList.size());
        }

        @Override
        public boolean processMessage(Message message) {
            log("Connected process message: " + message.what +
                          ", size: " + mConnectedDevicesList.size());
            if (DBG) {
                if (mConnectedDevicesList.size() == 0) {
                    log("ERROR: mConnectedDevicesList is empty in Connected");
                    return NOT_HANDLED;
                }
            }

            boolean retValue = HANDLED;
            switch(message.what) {
                case CONNECT:
                {
                    BluetoothDevice device = (BluetoothDevice) message.obj;
                    if (device == null) {
                        break;
                    }

                    if (mConnectedDevicesList.contains(device)) {
                        Log.e(TAG, "ERROR: Connect received for already connected device, Ignore");
                        break;
                    }

                   if (mConnectedDevicesList.size() >= max_hf_connections) {
                       BluetoothDevice DisconnectConnectedDevice = null;
                       IState CurrentAudioState = getCurrentState();
                       Log.d(TAG, "Reach to max size, disconnect one of them first");
                       /* TODO: Disconnect based on CoD */
                       DisconnectConnectedDevice = mConnectedDevicesList.get(0);

                       broadcastConnectionState(device, BluetoothProfile.STATE_CONNECTING,
                                   BluetoothProfile.STATE_DISCONNECTED);

                       if (!disconnectHfpNative(getByteAddress(DisconnectConnectedDevice))) {
                           broadcastConnectionState(device, BluetoothProfile.STATE_DISCONNECTED,
                                       BluetoothProfile.STATE_CONNECTING);
                           break;
                       } else {
                           broadcastConnectionState(DisconnectConnectedDevice,
                                       BluetoothProfile.STATE_DISCONNECTING,
                                       BluetoothProfile.STATE_CONNECTED);
                       }

                       synchronized (HeadsetStateMachine.this) {
                           mTargetDevice = device;
                           if (max_hf_connections == 1) {
                               transitionTo(mPending);
                           } else {
                               mMultiDisconnectDevice = DisconnectConnectedDevice;
                               transitionTo(mMultiHFPending);
                           }
                           DisconnectConnectedDevice = null;
                       }
                    }else if (mConnectedDevicesList.size() < max_hf_connections) {
                       broadcastConnectionState(device, BluetoothProfile.STATE_CONNECTING,
                         BluetoothProfile.STATE_DISCONNECTED);
                       if (!connectHfpNative(getByteAddress(device))) {
                           broadcastConnectionState(device, BluetoothProfile.STATE_DISCONNECTED,
                               BluetoothProfile.STATE_CONNECTING);
                           break;
                       }
                       synchronized (HeadsetStateMachine.this) {
                           mTargetDevice = device;
                           // Transtion to MultiHFPending state for Multi HF connection
                           transitionTo(mMultiHFPending);
                       }
                    }
                    Message m = obtainMessage(CONNECT_TIMEOUT);
                    m.obj = device;
                    sendMessageDelayed(m, 30000);
                }
                    break;
                case DISCONNECT:
                {
                    BluetoothDevice device = (BluetoothDevice) message.obj;
                    if (!mConnectedDevicesList.contains(device)) {
                        break;
                    }
                    broadcastConnectionState(device, BluetoothProfile.STATE_DISCONNECTING,
                                   BluetoothProfile.STATE_CONNECTED);
                    if (!disconnectHfpNative(getByteAddress(device))) {
                        broadcastConnectionState(device, BluetoothProfile.STATE_CONNECTED,
                                       BluetoothProfile.STATE_DISCONNECTED);
                        break;
                    }

                    if (mConnectedDevicesList.size() > 1) {
                        mMultiDisconnectDevice = device;
                        transitionTo(mMultiHFPending);
                    } else {
                        transitionTo(mPending);
                    }
                }
                    break;
                case CONNECT_AUDIO:
                {
                    BluetoothDevice device = mCurrentDevice;
                    // TODO(BT) when failure, broadcast audio connecting to disconnected intent
                    //          check if device matches mCurrentDevice
                    if (mActiveScoDevice != null) {
                        log("connectAudioNative in Connected; mActiveScoDevice is not null");
                        device = mActiveScoDevice;
                    }
                    log("connectAudioNative in Connected for device = " + device);
                    connectAudioNative(getByteAddress(device));
                }
                    break;
                case VOICE_RECOGNITION_START:
                    processLocalVrEvent(HeadsetHalConstants.VR_STATE_STARTED);
                    break;
                case VOICE_RECOGNITION_STOP:
                    processLocalVrEvent(HeadsetHalConstants.VR_STATE_STOPPED);
                    break;
                case CALL_STATE_CHANGED:
                    processCallState((HeadsetCallState) message.obj, ((message.arg1==1)?true:false));
                    break;
                case INTENT_BATTERY_CHANGED:
                    processIntentBatteryChanged((Intent) message.obj);
                    break;
                case DEVICE_STATE_CHANGED:
                    processDeviceStateChanged((HeadsetDeviceState) message.obj);
                    break;
                case SEND_CCLC_RESPONSE:
                    processSendClccResponse((HeadsetClccResponse) message.obj);
                    break;
                case CLCC_RSP_TIMEOUT:
                {
                    BluetoothDevice device = (BluetoothDevice) message.obj;
                    clccResponseNative(0, 0, 0, 0, false, "", 0, getByteAddress(device));
                }
                    break;
                case SEND_VENDOR_SPECIFIC_RESULT_CODE:
                    processSendVendorSpecificResultCode(
                            (HeadsetVendorSpecificResultCode) message.obj);
                    break;
                case DIALING_OUT_TIMEOUT:
                {
                    BluetoothDevice device = (BluetoothDevice) message.obj;
                    if (mDialingOut) {
                        mDialingOut= false;
                        atResponseCodeNative(HeadsetHalConstants.AT_RESPONSE_ERROR,
                                                   0, getByteAddress(device));
                    }
                }
                    break;
                case VIRTUAL_CALL_START:
                    initiateScoUsingVirtualVoiceCall();
                    break;
                case VIRTUAL_CALL_STOP:
                    terminateScoUsingVirtualVoiceCall();
                    break;
                case ENABLE_WBS:
                {
                    BluetoothDevice device = (BluetoothDevice) message.obj;
                    configureWBSNative(getByteAddress(device),WBS_CODEC);
                }
                    break;
                case DISABLE_WBS:
                {
                    BluetoothDevice device = (BluetoothDevice) message.obj;
                    configureWBSNative(getByteAddress(device),NBS_CODEC);
                }
                    break;
                case START_VR_TIMEOUT:
                {
                    BluetoothDevice device = (BluetoothDevice) message.obj;
                    if (mWaitingForVoiceRecognition) {
                        device = (BluetoothDevice) message.obj;
                        mWaitingForVoiceRecognition = false;
                        Log.e(TAG, "Timeout waiting for voice recognition to start");
                        atResponseCodeNative(HeadsetHalConstants.AT_RESPONSE_ERROR,
                                                   0, getByteAddress(device));
                    }
                }
                    break;
                case STACK_EVENT:
                    StackEvent event = (StackEvent) message.obj;
                    if (DBG) {
                        log("event type: " + event.type + "event device : "
                                                  + event.device);
                    }
                    switch (event.type) {
                        case EVENT_TYPE_CONNECTION_STATE_CHANGED:
                            processConnectionEvent(event.valueInt, event.device);
                            break;
                        case EVENT_TYPE_AUDIO_STATE_CHANGED:
                            processAudioEvent(event.valueInt, event.device);
                            break;
                        case EVENT_TYPE_VR_STATE_CHANGED:
                            processVrEvent(event.valueInt, event.device);
                            break;
                        case EVENT_TYPE_ANSWER_CALL:
                            // TODO(BT) could answer call happen on Connected state?
                            processAnswerCall(event.device);
                            break;
                        case EVENT_TYPE_HANGUP_CALL:
                            // TODO(BT) could hangup call happen on Connected state?
                            processHangupCall(event.device);
                            break;
                        case EVENT_TYPE_VOLUME_CHANGED:
                            processVolumeEvent(event.valueInt, event.valueInt2,
                                                        event.device);
                            break;
                        case EVENT_TYPE_DIAL_CALL:
                            processDialCall(event.valueString, event.device);
                            break;
                        case EVENT_TYPE_SEND_DTMF:
                            processSendDtmf(event.valueInt, event.device);
                            break;
                        case EVENT_TYPE_NOICE_REDUCTION:
                            processNoiceReductionEvent(event.valueInt, event.device);
                            break;
                        case EVENT_TYPE_WBS:
                            Log.d(TAG, "EVENT_TYPE_WBS codec is "+event.valueInt);
                            processWBSEvent(event.valueInt, event.device);
                            break;
                        case EVENT_TYPE_AT_CHLD:
                            processAtChld(event.valueInt, event.device);
                            break;
                        case EVENT_TYPE_SUBSCRIBER_NUMBER_REQUEST:
                            processSubscriberNumberRequest(event.device);
                            break;
                        case EVENT_TYPE_AT_CIND:
                            processAtCind(event.device);
                            break;
                        case EVENT_TYPE_AT_COPS:
                            processAtCops(event.device);
                            break;
                        case EVENT_TYPE_AT_CLCC:
                            processAtClcc(event.device);
                            break;
                        case EVENT_TYPE_UNKNOWN_AT:
                            processUnknownAt(event.valueString, event.device);
                            break;
                        case EVENT_TYPE_KEY_PRESSED:
                            processKeyPressed(event.device);
                            break;
                        default:
                            Log.e(TAG, "Unknown stack event: " + event.type);
                            break;
                    }
                    break;
                default:
                    return NOT_HANDLED;
            }
            return retValue;
        }

        // in Connected state
        private void processConnectionEvent(int state, BluetoothDevice device) {
        Log.d(TAG, "processConnectionEvent state = " + state + ", device = "
                                                           + device);
            switch (state) {
                case HeadsetHalConstants.CONNECTION_STATE_DISCONNECTED:
                    if (mConnectedDevicesList.contains(device)) {
                        broadcastConnectionState(device, BluetoothProfile.STATE_DISCONNECTED,
                                                 BluetoothProfile.STATE_CONNECTED);
                        processWBSEvent(0, device); /* disable WBS audio parameters */
                        synchronized (HeadsetStateMachine.this) {
                            mConnectedDevicesList.remove(device);
                            mHeadsetAudioParam.remove(device);
                            mHeadsetBrsf.remove(device);
                            Log.d(TAG, "device " + device.getAddress() +
                                         " is removed in Connected state");

                            if (mConnectedDevicesList.size() == 0) {
                                mCurrentDevice = null;
                                transitionTo(mDisconnected);
                            }
                            else {
                                processMultiHFConnected(device);
                            }
                        }
                    } else {
                        Log.e(TAG, "Disconnected from unknown device: " + device);
                    }
                    break;
                case HeadsetHalConstants.CONNECTION_STATE_SLC_CONNECTED:
                    processSlcConnected();
                    break;
                case HeadsetHalConstants.CONNECTION_STATE_CONNECTED:
                    if (mConnectedDevicesList.contains(device)) {
                        mIncomingDevice = null;
                        mTargetDevice = null;
                        break;
                    }
                    Log.w(TAG, "HFP to be Connected in Connected state");
                    if (okToConnect(device) && (mConnectedDevicesList.size()
                                                       < max_hf_connections)) {
                        Log.i(TAG,"Incoming Hf accepted");
                        broadcastConnectionState(device, BluetoothProfile.STATE_CONNECTED,
                                          BluetoothProfile.STATE_DISCONNECTED);
                        synchronized (HeadsetStateMachine.this) {
                            if(!mConnectedDevicesList.contains(device)) {
                                mCurrentDevice = device;
                                mConnectedDevicesList.add(device);
                                Log.d(TAG, "device " + device.getAddress() +
                                             " is added in Connected state");
                            }
                            transitionTo(mConnected);
                        }
                        configAudioParameters(device);
                    } else {
                        // reject the connection and stay in Connected state itself
                        Log.i(TAG,"Incoming Hf rejected. priority=" +
                               mService.getPriority(device) + " bondState=" +
                                        device.getBondState());
                        disconnectHfpNative(getByteAddress(device));
                        // the other profile connection should be initiated
                        AdapterService adapterService = AdapterService.getAdapterService();
                        if (adapterService != null) {
                            adapterService.connectOtherProfile(device,
                                                        AdapterService.PROFILE_CONN_REJECTED);
                        }
                    }
                    break;
                default:
                  Log.e(TAG, "Connection State Device: " + device + " bad state: " + state);
                    break;
            }
        }

        // in Connected state
        private void processAudioEvent(int state, BluetoothDevice device) {
            if (!mConnectedDevicesList.contains(device)) {
                Log.e(TAG, "Audio changed on disconnected device: " + device);
                return;
            }

            switch (state) {
                case HeadsetHalConstants.AUDIO_STATE_CONNECTED:
                    // TODO(BT) should I save the state for next broadcast as the prevState?
                    mAudioState = BluetoothHeadset.STATE_AUDIO_CONNECTED;
                    setAudioParameters(device); /*Set proper Audio Paramters.*/
                    mAudioManager.setBluetoothScoOn(true);
                    broadcastAudioState(device, BluetoothHeadset.STATE_AUDIO_CONNECTED,
                                        BluetoothHeadset.STATE_AUDIO_CONNECTING);
                    mActiveScoDevice = device;
                    transitionTo(mAudioOn);
                    break;
                case HeadsetHalConstants.AUDIO_STATE_CONNECTING:
                    mAudioState = BluetoothHeadset.STATE_AUDIO_CONNECTING;
                    broadcastAudioState(device, BluetoothHeadset.STATE_AUDIO_CONNECTING,
                                        BluetoothHeadset.STATE_AUDIO_DISCONNECTED);
                    break;
                    // TODO(BT) process other states
                default:
                    Log.e(TAG, "Audio State Device: " + device + " bad state: " + state);
                    break;
            }
        }

        private void processSlcConnected() {
            if (mPhoneProxy != null) {
                try {
                    // start phone state listener here, instead of on disconnected exit()
                    // On BT off, exitting SM sends a SM exit() call which incorrectly forces
                    // a listenForPhoneState(true).
                    // Additionally, no indicator updates should be sent prior to SLC setup
                    mPhoneState.listenForPhoneState(true);
                    mPhoneProxy.queryPhoneState();
                } catch (RemoteException e) {
                    Log.e(TAG, Log.getStackTraceString(new Throwable()));
                }
            } else {
                Log.e(TAG, "Handsfree phone proxy null for query phone state");
            }

        }

        private void processMultiHFConnected(BluetoothDevice device) {
            log("Connect state: processMultiHFConnected");
            if (mActiveScoDevice != null && mActiveScoDevice.equals(device)) {
                log ("mActiveScoDevice is disconnected, setting it to null");
                mActiveScoDevice = null;
            }
            /* Assign the current activedevice again if the disconnected
                         device equals to the current active device */
            if (mCurrentDevice != null && mCurrentDevice.equals(device)) {
                transitionTo(mConnected);
                int deviceSize = mConnectedDevicesList.size();
                mCurrentDevice = mConnectedDevicesList.get(deviceSize-1);
            } else {
                // The disconnected device is not current active device
                transitionTo(mConnected);
            }
            log("processMultiHFConnected , the latest mCurrentDevice is:" +
                                     mCurrentDevice);
            log("Connect state: processMultiHFConnected ," +
                       "fake broadcasting for mCurrentDevice");
            broadcastConnectionState(mCurrentDevice, BluetoothProfile.STATE_CONNECTED,
                            BluetoothProfile.STATE_DISCONNECTED);
        }
    }

    private class AudioOn extends State {

        @Override
        public void enter() {
            log("Enter AudioOn: " + getCurrentMessage().what + ", size: " +
                                  mConnectedDevicesList.size());
        }

        @Override
        public boolean processMessage(Message message) {
            log("AudioOn process message: " + message.what + ", size: " +
                                  mConnectedDevicesList.size());
            if (DBG) {
                if (mConnectedDevicesList.size() == 0) {
                    log("ERROR: mConnectedDevicesList is empty in AudioOn");
                    return NOT_HANDLED;
                }
            }

            boolean retValue = HANDLED;
            switch(message.what) {
                case CONNECT:
                {
                    BluetoothDevice device = (BluetoothDevice) message.obj;
                    if (device == null) {
                        break;
                    }

                    if (mConnectedDevicesList.contains(device)) {
                        break;
                    }

                    if (max_hf_connections == 1) {
                        deferMessage(obtainMessage(DISCONNECT, mCurrentDevice));
                        deferMessage(obtainMessage(CONNECT, device));
                        if (disconnectAudioNative(getByteAddress(mCurrentDevice))) {
                            Log.d(TAG, "Disconnecting SCO audio for device = " + mCurrentDevice);
                        } else {
                            Log.e(TAG, "disconnectAudioNative failed");
                        }
                        break;
                    }

                    if (mConnectedDevicesList.size() >= max_hf_connections) {
                        BluetoothDevice DisconnectConnectedDevice = null;
                        IState CurrentAudioState = getCurrentState();
                        Log.d(TAG, "Reach to max size, disconnect " +
                                           "one of them first");
                        DisconnectConnectedDevice = mConnectedDevicesList.get(0);

                        if (mActiveScoDevice.equals(DisconnectConnectedDevice)) {
                           DisconnectConnectedDevice = mConnectedDevicesList.get(1);
                        }

                        broadcastConnectionState(device, BluetoothProfile.STATE_CONNECTING,
                                   BluetoothProfile.STATE_DISCONNECTED);

                        if (!disconnectHfpNative(getByteAddress(DisconnectConnectedDevice))) {
                            broadcastConnectionState(device, BluetoothProfile.STATE_DISCONNECTED,
                                           BluetoothProfile.STATE_CONNECTING);
                            break;
                        } else {
                            broadcastConnectionState(DisconnectConnectedDevice,
                                       BluetoothProfile.STATE_DISCONNECTING,
                                       BluetoothProfile.STATE_CONNECTED);
                        }

                        synchronized (HeadsetStateMachine.this) {
                            mTargetDevice = device;
                            mMultiDisconnectDevice = DisconnectConnectedDevice;
                            transitionTo(mMultiHFPending);
                            DisconnectConnectedDevice = null;
                        }
                    } else if(mConnectedDevicesList.size() < max_hf_connections) {
                        broadcastConnectionState(device, BluetoothProfile.STATE_CONNECTING,
                        BluetoothProfile.STATE_DISCONNECTED);
                        if (!connectHfpNative(getByteAddress(device))) {
                            broadcastConnectionState(device, BluetoothProfile.STATE_DISCONNECTED,
                                BluetoothProfile.STATE_CONNECTING);
                            break;
                        }
                        synchronized (HeadsetStateMachine.this) {
                            mTargetDevice = device;
                            // Transtion to MultilHFPending state for Multi handsfree connection
                            transitionTo(mMultiHFPending);
                        }
                    }
                    Message m = obtainMessage(CONNECT_TIMEOUT);
                    m.obj = device;
                    sendMessageDelayed(m, 30000);
                }
                break;
                case CONNECT_TIMEOUT:
                    onConnectionStateChanged(HeadsetHalConstants.CONNECTION_STATE_DISCONNECTED,
                                             getByteAddress(mTargetDevice));
                break;
                case DISCONNECT:
                {
                    BluetoothDevice device = (BluetoothDevice)message.obj;
                    if (!mConnectedDevicesList.contains(device)) {
                        break;
                    }
                    if (mActiveScoDevice != null && mActiveScoDevice.equals(device)) {
                        // The disconnected device is active SCO device
                        Log.d(TAG, "AudioOn, the disconnected device" +
                                            "is active SCO device");
                        deferMessage(obtainMessage(DISCONNECT, message.obj));
                        // Disconnect BT SCO first
                        if (disconnectAudioNative(getByteAddress(mActiveScoDevice))) {
                            log("Disconnecting SCO audio");
                        } else {
                            // if disconnect BT SCO failed, transition to mConnected state
                            transitionTo(mConnected);
                        }
                    } else {
                        /* Do not disconnect BT SCO if the disconnected
                           device is not active SCO device */
                        Log.d(TAG, "AudioOn, the disconnected device" +
                                        "is not active SCO device");
                        broadcastConnectionState(device, BluetoothProfile.STATE_DISCONNECTING,
                                   BluetoothProfile.STATE_CONNECTED);
                        // Should be still in AudioOn state
                        if (!disconnectHfpNative(getByteAddress(device))) {
                            Log.w(TAG, "AudioOn, disconnect device failed");
                            broadcastConnectionState(device, BluetoothProfile.STATE_CONNECTED,
                                       BluetoothProfile.STATE_DISCONNECTING);
                            break;
                        }
                        /* Transtion to MultiHFPending state for Multi
                           handsfree connection */
                        if (mConnectedDevicesList.size() > 1) {
                            mMultiDisconnectDevice = device;
                            transitionTo(mMultiHFPending);
                        }
                    }
                }
                break;
                case DISCONNECT_AUDIO:
                    if (mActiveScoDevice != null) {
                        if (disconnectAudioNative(getByteAddress(mActiveScoDevice))) {
                            log("Disconnecting SCO audio for device = " +
                                                 mActiveScoDevice);
                        } else {
                            Log.e(TAG, "disconnectAudioNative failed" +
                                      "for device = " + mActiveScoDevice);
                        }
                    }
                    break;
                case VOICE_RECOGNITION_START:
                    processLocalVrEvent(HeadsetHalConstants.VR_STATE_STARTED);
                    break;
                case VOICE_RECOGNITION_STOP:
                    processLocalVrEvent(HeadsetHalConstants.VR_STATE_STOPPED);
                    break;
                case INTENT_SCO_VOLUME_CHANGED:
                    processIntentScoVolume((Intent) message.obj, mActiveScoDevice);
                    break;
                case CALL_STATE_CHANGED:
                    processCallState((HeadsetCallState) message.obj, ((message.arg1 == 1)?true:false));
                    break;
                case INTENT_BATTERY_CHANGED:
                    processIntentBatteryChanged((Intent) message.obj);
                    break;
                case DEVICE_STATE_CHANGED:
                    processDeviceStateChanged((HeadsetDeviceState) message.obj);
                    break;
                case SEND_CCLC_RESPONSE:
                    processSendClccResponse((HeadsetClccResponse) message.obj);
                    break;
                case CLCC_RSP_TIMEOUT:
                {
                    BluetoothDevice device = (BluetoothDevice) message.obj;
                    clccResponseNative(0, 0, 0, 0, false, "", 0, getByteAddress(device));
                }
                    break;
                case SEND_VENDOR_SPECIFIC_RESULT_CODE:
                    processSendVendorSpecificResultCode(
                            (HeadsetVendorSpecificResultCode) message.obj);
                    break;

                case VIRTUAL_CALL_START:
                    initiateScoUsingVirtualVoiceCall();
                    break;
                case VIRTUAL_CALL_STOP:
                    terminateScoUsingVirtualVoiceCall();
                    break;

                case DIALING_OUT_TIMEOUT:
                {
                    if (mDialingOut) {
                        BluetoothDevice device = (BluetoothDevice)message.obj;
                        mDialingOut= false;
                        atResponseCodeNative(HeadsetHalConstants.AT_RESPONSE_ERROR,
                                               0, getByteAddress(device));
                    }
                }
                    break;
                case START_VR_TIMEOUT:
                {
                    if (mWaitingForVoiceRecognition) {
                        BluetoothDevice device = (BluetoothDevice)message.obj;
                        mWaitingForVoiceRecognition = false;
                        Log.e(TAG, "Timeout waiting for voice recognition" +
                                                     "to start");
                        atResponseCodeNative(HeadsetHalConstants.AT_RESPONSE_ERROR,
                                               0, getByteAddress(device));
                    }
                }
                    break;
                case STACK_EVENT:
                    StackEvent event = (StackEvent) message.obj;
                    if (DBG) {
                        log("event type: " + event.type);
                    }
                    switch (event.type) {
                        case EVENT_TYPE_CONNECTION_STATE_CHANGED:
                            BluetoothDevice device1 = getDeviceForMessage(CONNECT_TIMEOUT);
                            if (device1 != null && device1.equals(event.device)) {
                                Log.d(TAG, "remove connect timeout for device = " + device1);
                                removeMessages(CONNECT_TIMEOUT);
                            }
                            processConnectionEvent(event.valueInt, event.device);
                            break;
                        case EVENT_TYPE_AUDIO_STATE_CHANGED:
                            processAudioEvent(event.valueInt, event.device);
                            break;
                        case EVENT_TYPE_VR_STATE_CHANGED:
                            processVrEvent(event.valueInt, event.device);
                            break;
                        case EVENT_TYPE_ANSWER_CALL:
                            processAnswerCall(event.device);
                            break;
                        case EVENT_TYPE_HANGUP_CALL:
                            processHangupCall(event.device);
                            break;
                        case EVENT_TYPE_VOLUME_CHANGED:
                            processVolumeEvent(event.valueInt, event.valueInt2,
                                                     event.device);
                            break;
                        case EVENT_TYPE_DIAL_CALL:
                            processDialCall(event.valueString, event.device);
                            break;
                        case EVENT_TYPE_SEND_DTMF:
                            processSendDtmf(event.valueInt, event.device);
                            break;
                        case EVENT_TYPE_NOICE_REDUCTION:
                            processNoiceReductionEvent(event.valueInt, event.device);
                            break;
                        case EVENT_TYPE_AT_CHLD:
                            processAtChld(event.valueInt, event.device);
                            break;
                        case EVENT_TYPE_SUBSCRIBER_NUMBER_REQUEST:
                            processSubscriberNumberRequest(event.device);
                            break;
                        case EVENT_TYPE_AT_CIND:
                            processAtCind(event.device);
                            break;
                        case EVENT_TYPE_AT_COPS:
                            processAtCops(event.device);
                            break;
                        case EVENT_TYPE_AT_CLCC:
                            processAtClcc(event.device);
                            break;
                        case EVENT_TYPE_UNKNOWN_AT:
                            processUnknownAt(event.valueString, event.device);
                            break;
                        case EVENT_TYPE_KEY_PRESSED:
                            processKeyPressed(event.device);
                            break;
                        default:
                            Log.e(TAG, "Unknown stack event: " + event.type);
                            break;
                    }
                    break;
                default:
                    return NOT_HANDLED;
            }
            return retValue;
        }

        // in AudioOn state. Some headsets disconnect RFCOMM prior to SCO down. Handle this
        private void processConnectionEvent(int state, BluetoothDevice device) {
        Log.d(TAG, "processConnectionEvent state = " + state + ", device = " +
                                                   device);
            switch (state) {
                case HeadsetHalConstants.CONNECTION_STATE_DISCONNECTED:
                    if (mConnectedDevicesList.contains(device)) {
                        if (mActiveScoDevice != null
                            && mActiveScoDevice.equals(device)&& mAudioState
                            != BluetoothHeadset.STATE_AUDIO_DISCONNECTED) {
                            processAudioEvent(
                                HeadsetHalConstants.AUDIO_STATE_DISCONNECTED, device);
                        }

                        synchronized (HeadsetStateMachine.this) {
                            mConnectedDevicesList.remove(device);
                            mHeadsetAudioParam.remove(device);
                            mHeadsetBrsf.remove(device);
                            Log.d(TAG, "device " + device.getAddress() +
                                           " is removed in AudioOn state");
                            broadcastConnectionState(device, BluetoothProfile.STATE_DISCONNECTED,
                                                     BluetoothProfile.STATE_CONNECTED);
                            processWBSEvent(0, device); /* disable WBS audio parameters */
                            if (mConnectedDevicesList.size() == 0) {
                                transitionTo(mDisconnected);
                            }
                            else {
                                processMultiHFConnected(device);
                            }
                        }
                    } else {
                        Log.e(TAG, "Disconnected from unknown device: " + device);
                    }
                    break;
               case HeadsetHalConstants.CONNECTION_STATE_SLC_CONNECTED:
                    processSlcConnected();
                    break;
                case HeadsetHalConstants.CONNECTION_STATE_CONNECTED:
                    if (mConnectedDevicesList.contains(device)) {
                        mIncomingDevice = null;
                        mTargetDevice = null;
                        break;
                    }
                    Log.w(TAG, "HFP to be Connected in AudioOn state");
                    if (okToConnect(device) && (mConnectedDevicesList.size()
                                                      < max_hf_connections) ) {
                        Log.i(TAG,"Incoming Hf accepted");
                        broadcastConnectionState(device, BluetoothProfile.STATE_CONNECTED,
                                          BluetoothProfile.STATE_DISCONNECTED);
                        synchronized (HeadsetStateMachine.this) {
                            if (!mConnectedDevicesList.contains(device)) {
                                mCurrentDevice = device;
                                mConnectedDevicesList.add(device);
                                Log.d(TAG, "device " + device.getAddress() +
                                              " is added in AudioOn state");
                            }
                        }
                        configAudioParameters(device);
                     } else {
                         // reject the connection and stay in Connected state itself
                         Log.i(TAG,"Incoming Hf rejected. priority="
                                      + mService.getPriority(device) +
                                       " bondState=" + device.getBondState());
                         disconnectHfpNative(getByteAddress(device));
                         // the other profile connection should be initiated
                         AdapterService adapterService = AdapterService.getAdapterService();
                         if (adapterService != null) {
                             adapterService.connectOtherProfile(device,
                                             AdapterService.PROFILE_CONN_REJECTED);
                         }
                    }
                    break;
                default:
                    Log.e(TAG, "Connection State Device: " + device + " bad state: " + state);
                    break;
            }
        }

        // in AudioOn state
        private void processAudioEvent(int state, BluetoothDevice device) {
            if (!mConnectedDevicesList.contains(device)) {
                Log.e(TAG, "Audio changed on disconnected device: " + device);
                return;
            }

            switch (state) {
                case HeadsetHalConstants.AUDIO_STATE_DISCONNECTED:
                    if (mAudioState != BluetoothHeadset.STATE_AUDIO_DISCONNECTED) {
                        mAudioState = BluetoothHeadset.STATE_AUDIO_DISCONNECTED;
                        mAudioManager.setBluetoothScoOn(false);
                        broadcastAudioState(device, BluetoothHeadset.STATE_AUDIO_DISCONNECTED,
                                            BluetoothHeadset.STATE_AUDIO_CONNECTED);
                    }
                    transitionTo(mConnected);
                    break;
                case HeadsetHalConstants.AUDIO_STATE_DISCONNECTING:
                    // TODO(BT) adding STATE_AUDIO_DISCONNECTING in BluetoothHeadset?
                    //broadcastAudioState(device, BluetoothHeadset.STATE_AUDIO_DISCONNECTING,
                    //                    BluetoothHeadset.STATE_AUDIO_CONNECTED);
                    break;
                default:
                    Log.e(TAG, "Audio State Device: " + device + " bad state: " + state);
                    break;
            }
        }

        private void processSlcConnected() {
            if (mPhoneProxy != null) {
                try {
                    // start phone state listener here, instead of on disconnected exit()
                    // On BT off, exitting SM sends a SM exit() call which incorrectly forces
                    // a listenForPhoneState(true).
                    // Additionally, no indicator updates should be sent prior to SLC setup
                    mPhoneState.listenForPhoneState(true);
                    mPhoneProxy.queryPhoneState();
                } catch (RemoteException e) {
                    Log.e(TAG, Log.getStackTraceString(new Throwable()));
                }
            } else {
                Log.e(TAG, "Handsfree phone proxy null for query phone state");
            }
         }

        private void processIntentScoVolume(Intent intent, BluetoothDevice device) {
            int volumeValue = intent.getIntExtra(AudioManager.EXTRA_VOLUME_STREAM_VALUE, 0);
            if (mPhoneState.getSpeakerVolume() != volumeValue) {
                mPhoneState.setSpeakerVolume(volumeValue);
                setVolumeNative(HeadsetHalConstants.VOLUME_TYPE_SPK,
                                        volumeValue, getByteAddress(device));
            }
        }

        private void processMultiHFConnected(BluetoothDevice device) {
            log("AudioOn state: processMultiHFConnected");
            /* Assign the current activedevice again if the disconnected
                          device equals to the current active device */
            if (mCurrentDevice != null && mCurrentDevice.equals(device)) {
                int deviceSize = mConnectedDevicesList.size();
                mCurrentDevice = mConnectedDevicesList.get(deviceSize-1);
            }
            if (mAudioState != BluetoothHeadset.STATE_AUDIO_CONNECTED)
                transitionTo(mConnected);

            log("processMultiHFConnected , the latest mCurrentDevice is:"
                                      + mCurrentDevice);
            log("AudioOn state: processMultiHFConnected ," +
                       "fake broadcasting for mCurrentDevice");
            broadcastConnectionState(mCurrentDevice, BluetoothProfile.STATE_CONNECTED,
                            BluetoothProfile.STATE_DISCONNECTED);
        }
    }

    /* Add MultiHFPending state when atleast 1 HS is connected
            and disconnect/connect new HS */
    private class MultiHFPending extends State {
        @Override
        public void enter() {
            log("Enter MultiHFPending: " + getCurrentMessage().what +
                         ", size: " + mConnectedDevicesList.size());
        }

        @Override
        public boolean processMessage(Message message) {
            log("MultiHFPending process message: " + message.what +
                         ", size: " + mConnectedDevicesList.size());

            boolean retValue = HANDLED;
            switch(message.what) {
                case CONNECT:
                    deferMessage(message);
                    break;

                case CONNECT_AUDIO:
                    if (mCurrentDevice != null) {
                        connectAudioNative(getByteAddress(mCurrentDevice));
                    }
                    break;
                case CONNECT_TIMEOUT:
                    onConnectionStateChanged(HeadsetHalConstants.CONNECTION_STATE_DISCONNECTED,
                                             getByteAddress(mTargetDevice));
                    break;

                case DISCONNECT_AUDIO:
                    if (mActiveScoDevice != null) {
                        if (disconnectAudioNative(getByteAddress(mActiveScoDevice))) {
                            Log.d(TAG, "MultiHFPending, Disconnecting SCO audio for " +
                                                 mActiveScoDevice);
                        } else {
                            Log.e(TAG, "disconnectAudioNative failed" +
                                      "for device = " + mActiveScoDevice);
                        }
                    }
                    break;
                case DISCONNECT:
                    BluetoothDevice device = (BluetoothDevice) message.obj;
                    if (mConnectedDevicesList.contains(device) &&
                        mTargetDevice != null && mTargetDevice.equals(device)) {
                        // cancel connection to the mTargetDevice
                        broadcastConnectionState(device,
                                       BluetoothProfile.STATE_DISCONNECTED,
                                       BluetoothProfile.STATE_CONNECTING);
                        synchronized (HeadsetStateMachine.this) {
                            mTargetDevice = null;
                        }
                    } else {
                        deferMessage(message);
                    }
                    break;
                case VOICE_RECOGNITION_START:
                    device = (BluetoothDevice) message.obj;
                    if (mConnectedDevicesList.contains(device)) {
                        processLocalVrEvent(HeadsetHalConstants.VR_STATE_STARTED);
                    }
                    break;
                case VOICE_RECOGNITION_STOP:
                    device = (BluetoothDevice) message.obj;
                    if (mConnectedDevicesList.contains(device)) {
                        processLocalVrEvent(HeadsetHalConstants.VR_STATE_STOPPED);
                    }
                    break;
                case INTENT_BATTERY_CHANGED:
                    processIntentBatteryChanged((Intent) message.obj);
                    break;
                case CALL_STATE_CHANGED:
                    processCallState((HeadsetCallState) message.obj,
                                      ((message.arg1 == 1)?true:false));
                    break;
                case DEVICE_STATE_CHANGED:
                    processDeviceStateChanged((HeadsetDeviceState) message.obj);
                    break;
                case SEND_CCLC_RESPONSE:
                    processSendClccResponse((HeadsetClccResponse) message.obj);
                    break;
                case CLCC_RSP_TIMEOUT:
                {
                    device = (BluetoothDevice) message.obj;
                    clccResponseNative(0, 0, 0, 0, false, "", 0, getByteAddress(device));
                }
                    break;
                case DIALING_OUT_TIMEOUT:
                    if (mDialingOut) {
                        device = (BluetoothDevice) message.obj;
                        mDialingOut= false;
                        atResponseCodeNative(HeadsetHalConstants.AT_RESPONSE_ERROR,
                                             0, getByteAddress(device));
                    }
                    break;
                case VIRTUAL_CALL_START:
                    device = (BluetoothDevice) message.obj;
                    if(mConnectedDevicesList.contains(device)) {
                        initiateScoUsingVirtualVoiceCall();
                    }
                    break;
                case VIRTUAL_CALL_STOP:
                    device = (BluetoothDevice) message.obj;
                    if (mConnectedDevicesList.contains(device)) {
                        terminateScoUsingVirtualVoiceCall();
                    }
                    break;
                case START_VR_TIMEOUT:
                    if (mWaitingForVoiceRecognition) {
                        device = (BluetoothDevice) message.obj;
                        mWaitingForVoiceRecognition = false;
                        Log.e(TAG, "Timeout waiting for voice" +
                                             "recognition to start");
                        atResponseCodeNative(HeadsetHalConstants.AT_RESPONSE_ERROR,
                                               0, getByteAddress(device));
                    }
                    break;
                case STACK_EVENT:
                    StackEvent event = (StackEvent) message.obj;
                    if (DBG) {
                        log("event type: " + event.type);
                    }
                    switch (event.type) {
                        case EVENT_TYPE_CONNECTION_STATE_CHANGED:
                            BluetoothDevice device1 = getDeviceForMessage(CONNECT_TIMEOUT);
                            if (device1 != null && device1.equals(event.device)) {
                                Log.d(TAG, "remove connect timeout for device = " + device1);
                                removeMessages(CONNECT_TIMEOUT);
                            }
                            processConnectionEvent(event.valueInt, event.device);
                            break;
                        case EVENT_TYPE_AUDIO_STATE_CHANGED:
                            processAudioEvent(event.valueInt, event.device);
                            break;
                        case EVENT_TYPE_VR_STATE_CHANGED:
                            processVrEvent(event.valueInt,event.device);
                            break;
                        case EVENT_TYPE_ANSWER_CALL:
                            //TODO(BT) could answer call happen on Connected state?
                            processAnswerCall(event.device);
                            break;
                        case EVENT_TYPE_HANGUP_CALL:
                            // TODO(BT) could hangup call happen on Connected state?
                            processHangupCall(event.device);
                            break;
                        case EVENT_TYPE_VOLUME_CHANGED:
                            processVolumeEvent(event.valueInt, event.valueInt2,
                                                    event.device);
                            break;
                        case EVENT_TYPE_DIAL_CALL:
                            processDialCall(event.valueString, event.device);
                            break;
                        case EVENT_TYPE_SEND_DTMF:
                            processSendDtmf(event.valueInt, event.device);
                            break;
                        case EVENT_TYPE_NOICE_REDUCTION:
                            processNoiceReductionEvent(event.valueInt, event.device);
                            break;
                        case EVENT_TYPE_SUBSCRIBER_NUMBER_REQUEST:
                            processSubscriberNumberRequest(event.device);
                            break;
                        case EVENT_TYPE_AT_CIND:
                            processAtCind(event.device);
                            break;
                        case EVENT_TYPE_AT_CHLD:
                            processAtChld(event.valueInt, event.device);
                            break;
                        case EVENT_TYPE_AT_COPS:
                            processAtCops(event.device);
                            break;
                        case EVENT_TYPE_AT_CLCC:
                            processAtClcc(event.device);
                            break;
                        case EVENT_TYPE_UNKNOWN_AT:
                            processUnknownAt(event.valueString,event.device);
                            break;
                        case EVENT_TYPE_KEY_PRESSED:
                            processKeyPressed(event.device);
                            break;
                        default:
                            Log.e(TAG, "Unexpected event: " + event.type);
                            break;
                    }
                    break;
                default:
                    return NOT_HANDLED;
            }
            return retValue;
        }

        // in MultiHFPending state
        private void processConnectionEvent(int state, BluetoothDevice device) {
            Log.d(TAG, "processConnectionEvent state = " + state +
                                     ", device = " + device);
            switch (state) {
                case HeadsetHalConstants.CONNECTION_STATE_DISCONNECTED:
                    if (mConnectedDevicesList.contains(device)) {
                        if (mMultiDisconnectDevice != null &&
                                mMultiDisconnectDevice.equals(device)) {
                            mMultiDisconnectDevice = null;

                          synchronized (HeadsetStateMachine.this) {
                              mConnectedDevicesList.remove(device);
                              mHeadsetAudioParam.remove(device);
                              mHeadsetBrsf.remove(device);
                              Log.d(TAG, "device " + device.getAddress() +
                                      " is removed in MultiHFPending state");
                              broadcastConnectionState(device,
                                        BluetoothProfile.STATE_DISCONNECTED,
                                        BluetoothProfile.STATE_DISCONNECTING);
                          }

                          if (mTargetDevice != null) {
                              if (!connectHfpNative(getByteAddress(mTargetDevice))) {

                                broadcastConnectionState(mTargetDevice,
                                          BluetoothProfile.STATE_DISCONNECTED,
                                          BluetoothProfile.STATE_CONNECTING);
                                  synchronized (HeadsetStateMachine.this) {
                                      mTargetDevice = null;
                                      if (mConnectedDevicesList.size() == 0) {
                                          // Should be not in this state since it has at least
                                          // one HF connected in MultiHFPending state
                                          Log.d(TAG, "Should be not in this state, error handling");
                                          transitionTo(mDisconnected);
                                      }
                                      else {
                                          processMultiHFConnected(device);
                                      }
                                  }
                              }
                          } else {
                              synchronized (HeadsetStateMachine.this) {
                                  mIncomingDevice = null;
                                  if (mConnectedDevicesList.size() == 0) {
                                      transitionTo(mDisconnected);
                                  }
                                  else {
                                      processMultiHFConnected(device);
                                  }
                              }
                           }
                        } else {
                            /* Another HF disconnected when one HF is connecting */
                            synchronized (HeadsetStateMachine.this) {
                              mConnectedDevicesList.remove(device);
                              mHeadsetAudioParam.remove(device);
                              mHeadsetBrsf.remove(device);
                              Log.d(TAG, "device " + device.getAddress() +
                                           " is removed in MultiHFPending state");
                            }
                            broadcastConnectionState(device,
                                BluetoothProfile.STATE_DISCONNECTED,
                                BluetoothProfile.STATE_CONNECTED);
                        }
                    } else if (mTargetDevice != null && mTargetDevice.equals(device)) {

                        broadcastConnectionState(mTargetDevice, BluetoothProfile.STATE_DISCONNECTED,
                                                 BluetoothProfile.STATE_CONNECTING);
                        synchronized (HeadsetStateMachine.this) {
                            mTargetDevice = null;
                            if (mConnectedDevicesList.size() == 0) {
                                transitionTo(mDisconnected);
                            }
                            else
                            {
                               if (mAudioState == BluetoothHeadset.STATE_AUDIO_CONNECTED)
                                   transitionTo(mAudioOn);
                               else transitionTo(mConnected);
                            }
                        }
                    } else {
                        Log.e(TAG, "Unknown device Disconnected: " + device);
                    }
                    break;
            case HeadsetHalConstants.CONNECTION_STATE_CONNECTED:
                /* Outgoing disconnection for device failed */
                if (mConnectedDevicesList.contains(device)) {

                    broadcastConnectionState(device, BluetoothProfile.STATE_CONNECTED,
                                             BluetoothProfile.STATE_DISCONNECTING);
                    if (mTargetDevice != null) {
                        broadcastConnectionState(mTargetDevice, BluetoothProfile.STATE_DISCONNECTED,
                                                 BluetoothProfile.STATE_CONNECTING);
                    }
                    synchronized (HeadsetStateMachine.this) {
                        mTargetDevice = null;
                        if (mAudioState == BluetoothHeadset.STATE_AUDIO_CONNECTED)
                            transitionTo(mAudioOn);
                        else transitionTo(mConnected);
                    }
                } else if (mTargetDevice != null && mTargetDevice.equals(device)) {

                    synchronized (HeadsetStateMachine.this) {
                            mCurrentDevice = device;
                            mConnectedDevicesList.add(device);
                            Log.d(TAG, "device " + device.getAddress() +
                                      " is added in MultiHFPending state");
                            mTargetDevice = null;
                            if (mAudioState == BluetoothHeadset.STATE_AUDIO_CONNECTED)
                                transitionTo(mAudioOn);
                            else transitionTo(mConnected);
                    }

                    broadcastConnectionState(device, BluetoothProfile.STATE_CONNECTED,
                                             BluetoothProfile.STATE_CONNECTING);
                    configAudioParameters(device);
                } else {
                    Log.w(TAG, "Some other incoming HF connected" +
                                          "in Multi Pending state");
                    if (okToConnect(device) &&
                            (mConnectedDevicesList.size() < max_hf_connections)) {
                        Log.i(TAG,"Incoming Hf accepted");
                        broadcastConnectionState(device, BluetoothProfile.STATE_CONNECTED,
                                         BluetoothProfile.STATE_DISCONNECTED);
                        synchronized (HeadsetStateMachine.this) {
                            if (!mConnectedDevicesList.contains(device)) {
                                mCurrentDevice = device;
                                mConnectedDevicesList.add(device);
                                Log.d(TAG, "device " + device.getAddress() +
                                            " is added in MultiHFPending state");
                            }
                        }
                        configAudioParameters(device);
                    } else {
                        // reject the connection and stay in Pending state itself
                        Log.i(TAG,"Incoming Hf rejected. priority=" +
                                          mService.getPriority(device) +
                                  " bondState=" + device.getBondState());
                        disconnectHfpNative(getByteAddress(device));
                        // the other profile connection should be initiated
                        AdapterService adapterService = AdapterService.getAdapterService();
                        if (adapterService != null) {
                            adapterService.connectOtherProfile(device,
                                          AdapterService.PROFILE_CONN_REJECTED);
                        }
                    }
                }
                break;
            case HeadsetHalConstants.CONNECTION_STATE_CONNECTING:
                if (mConnectedDevicesList.contains(device)) {
                    Log.e(TAG, "current device tries to connect back");
                } else if (mTargetDevice != null && mTargetDevice.equals(device)) {
                    if (DBG) {
                        log("Stack and target device are connecting");
                    }
                }
                else if (mIncomingDevice != null && mIncomingDevice.equals(device)) {
                    Log.e(TAG, "Another connecting event on" +
                                              "the incoming device");
                }
                break;
            case HeadsetHalConstants.CONNECTION_STATE_DISCONNECTING:
                if (mConnectedDevicesList.contains(device)) {
                    if (DBG) {
                        log("stack is disconnecting mCurrentDevice");
                    }
                } else if (mTargetDevice != null && mTargetDevice.equals(device)) {
                    Log.e(TAG, "TargetDevice is getting disconnected");
                } else if (mIncomingDevice != null && mIncomingDevice.equals(device)) {
                    Log.e(TAG, "IncomingDevice is getting disconnected");
                } else {
                    Log.e(TAG, "Disconnecting unknow device: " + device);
                }
                break;
            default:
                Log.e(TAG, "Incorrect state: " + state);
                break;
            }
        }

        private void processAudioEvent(int state, BluetoothDevice device) {
            if (!mConnectedDevicesList.contains(device)) {
                Log.e(TAG, "Audio changed on disconnected device: " + device);
                return;
            }

            switch (state) {
                case HeadsetHalConstants.AUDIO_STATE_CONNECTED:
                    mAudioState = BluetoothHeadset.STATE_AUDIO_CONNECTED;
                    setAudioParameters(device); /* Set proper Audio Parameters. */
                    mAudioManager.setBluetoothScoOn(true);
                    broadcastAudioState(device, BluetoothHeadset.STATE_AUDIO_CONNECTED,
                                        BluetoothHeadset.STATE_AUDIO_CONNECTING);
                    mActiveScoDevice = device;
                    /* The state should be still in MultiHFPending state when
                       audio connected since other device is still connecting/
                       disconnecting */
                    break;
                case HeadsetHalConstants.AUDIO_STATE_CONNECTING:
                    mAudioState = BluetoothHeadset.STATE_AUDIO_CONNECTING;
                    broadcastAudioState(device, BluetoothHeadset.STATE_AUDIO_CONNECTING,
                                        BluetoothHeadset.STATE_AUDIO_DISCONNECTED);
                    break;
                case HeadsetHalConstants.AUDIO_STATE_DISCONNECTED:
                    if (mAudioState != BluetoothHeadset.STATE_AUDIO_DISCONNECTED) {
                        mAudioState = BluetoothHeadset.STATE_AUDIO_DISCONNECTED;
                        mAudioManager.setBluetoothScoOn(false);
                        broadcastAudioState(device, BluetoothHeadset.STATE_AUDIO_DISCONNECTED,
                                            BluetoothHeadset.STATE_AUDIO_CONNECTED);
                    }
                    /* The state should be still in MultiHFPending state when audio
                       disconnected since other device is still connecting/
                       disconnecting */
                    break;

                default:
                    Log.e(TAG, "Audio State Device: " + device + " bad state: " + state);
                    break;
            }
        }

        private void processMultiHFConnected(BluetoothDevice device) {
            log("MultiHFPending state: processMultiHFConnected");
            if (mActiveScoDevice != null && mActiveScoDevice.equals(device)) {
                log ("mActiveScoDevice is disconnected, setting it to null");
                mActiveScoDevice = null;
            }
            /* Assign the current activedevice again if the disconnected
               device equals to the current active device */
            if (mCurrentDevice != null && mCurrentDevice.equals(device)) {
                int deviceSize = mConnectedDevicesList.size();
                mCurrentDevice = mConnectedDevicesList.get(deviceSize-1);
            }
            // The disconnected device is not current active device
            if (mAudioState == BluetoothHeadset.STATE_AUDIO_CONNECTED)
                transitionTo(mAudioOn);
            else transitionTo(mConnected);
            log("processMultiHFConnected , the latest mCurrentDevice is:"
                                            + mCurrentDevice);
            log("MultiHFPending state: processMultiHFConnected ," +
                         "fake broadcasting for mCurrentDevice");
            broadcastConnectionState(mCurrentDevice, BluetoothProfile.STATE_CONNECTED,
                            BluetoothProfile.STATE_DISCONNECTED);
        }

    }


    private ServiceConnection mConnection = new ServiceConnection() {
        public void onServiceConnected(ComponentName className, IBinder service) {
            if (DBG) Log.d(TAG, "Proxy object connected");
            mPhoneProxy = IBluetoothHeadsetPhone.Stub.asInterface(service);
        }

        public void onServiceDisconnected(ComponentName className) {
            if (DBG) Log.d(TAG, "Proxy object disconnected");
            mPhoneProxy = null;
        }
    };

    // HFP Connection state of the device could be changed by the state machine
    // in separate thread while this method is executing.
    int getConnectionState(BluetoothDevice device) {
        if (getCurrentState() == mDisconnected) {
            if (DBG) Log.d(TAG, "currentState is Disconnected");
            return BluetoothProfile.STATE_DISCONNECTED;
        }

        synchronized (this) {
            IState currentState = getCurrentState();
            if (DBG) Log.d(TAG, "currentState = " + currentState);
            if (currentState == mPending) {
                if ((mTargetDevice != null) && mTargetDevice.equals(device)) {
                    return BluetoothProfile.STATE_CONNECTING;
                }
                if (mConnectedDevicesList.contains(device)) {
                    return BluetoothProfile.STATE_DISCONNECTING;
                }
                if ((mIncomingDevice != null) && mIncomingDevice.equals(device)) {
                    return BluetoothProfile.STATE_CONNECTING; // incoming connection
                }
                return BluetoothProfile.STATE_DISCONNECTED;
            }

            if (currentState == mMultiHFPending) {
                if ((mTargetDevice != null) && mTargetDevice.equals(device)) {
                    return BluetoothProfile.STATE_CONNECTING;
                }
                if ((mIncomingDevice != null) && mIncomingDevice.equals(device)) {
                    return BluetoothProfile.STATE_CONNECTING; // incoming connection
                }
                if (mConnectedDevicesList.contains(device)) {
                    if ((mMultiDisconnectDevice != null) &&
                            (!mMultiDisconnectDevice.equals(device))) {
                        // The device is still connected
                        return BluetoothProfile.STATE_CONNECTED;
                    }
                    return BluetoothProfile.STATE_DISCONNECTING;
                }
                return BluetoothProfile.STATE_DISCONNECTED;
            }

            if (currentState == mConnected || currentState == mAudioOn) {
                if (mCurrentDevice.equals(device)) {
                    return BluetoothProfile.STATE_CONNECTED;
                }
                return BluetoothProfile.STATE_DISCONNECTED;
            } else {
                Log.e(TAG, "Bad currentState: " + currentState);
                return BluetoothProfile.STATE_DISCONNECTED;
            }
        }
    }

    List<BluetoothDevice> getConnectedDevices() {
        List<BluetoothDevice> devices = new ArrayList<BluetoothDevice>();
        synchronized(this) {
            for (int i = 0; i < mConnectedDevicesList.size(); i++)
                devices.add(mConnectedDevicesList.get(i));
            }

        return devices;
    }

    boolean isAudioOn() {
        return (getCurrentState() == mAudioOn);
    }

    boolean isAudioConnected(BluetoothDevice device) {
        synchronized(this) {

            /*  Additional check for audio state included for the case when PhoneApp queries
            Bluetooth Audio state, before we receive the close event from the stack for the
            sco disconnect issued in AudioOn state. This was causing a mismatch in the
            Incall screen UI. */

            if (getCurrentState() == mAudioOn && mCurrentDevice.equals(device)
                && mAudioState != BluetoothHeadset.STATE_AUDIO_DISCONNECTED)
            {
                return true;
            }
        }
        return false;
    }

    int getAudioState(BluetoothDevice device) {
        synchronized(this) {
            if (mConnectedDevicesList.size() == 0) {
                return BluetoothHeadset.STATE_AUDIO_DISCONNECTED;
            }
        }
        return mAudioState;
    }

    private void processVrEvent(int state, BluetoothDevice device) {

        if(device == null) {
            Log.w(TAG, "processVrEvent device is null");
            return;
        }
        Log.d(TAG, "processVrEvent: state=" + state + " mVoiceRecognitionStarted: " +
            mVoiceRecognitionStarted + " mWaitingforVoiceRecognition: " + mWaitingForVoiceRecognition +
            " isInCall: " + isInCall());
        if (state == HeadsetHalConstants.VR_STATE_STARTED) {
            if (!isVirtualCallInProgress() &&
                !isInCall())
            {
                try {
                    mService.startActivity(sVoiceCommandIntent);
                } catch (ActivityNotFoundException e) {
                    atResponseCodeNative(HeadsetHalConstants.AT_RESPONSE_ERROR,
                                        0, getByteAddress(device));
                    return;
                }
                expectVoiceRecognition(device);
            }
        } else if (state == HeadsetHalConstants.VR_STATE_STOPPED) {
            if (mVoiceRecognitionStarted || mWaitingForVoiceRecognition)
            {
                atResponseCodeNative(HeadsetHalConstants.AT_RESPONSE_OK,
                                         0, getByteAddress(device));
                mVoiceRecognitionStarted = false;
                mWaitingForVoiceRecognition = false;
                if (!isInCall() && (mActiveScoDevice != null)) {
                    disconnectAudioNative(getByteAddress(mActiveScoDevice));
                    mAudioManager.setParameters("A2dpSuspended=false");
                }
            }
            else
            {
                atResponseCodeNative(HeadsetHalConstants.AT_RESPONSE_ERROR,
                                        0, getByteAddress(device));
            }
        } else {
            Log.e(TAG, "Bad Voice Recognition state: " + state);
        }
    }

    private void processLocalVrEvent(int state)
    {
        BluetoothDevice device = null;
        if (state == HeadsetHalConstants.VR_STATE_STARTED)
        {
            boolean needAudio = true;
            if (mVoiceRecognitionStarted || isInCall())
            {
                Log.e(TAG, "Voice recognition started when call is active. isInCall:" + isInCall() + 
                    " mVoiceRecognitionStarted: " + mVoiceRecognitionStarted);
                return;
            }
            mVoiceRecognitionStarted = true;

            if (mWaitingForVoiceRecognition)
            {
                device = getDeviceForMessage(START_VR_TIMEOUT);
                if (device == null)
                    return;

                Log.d(TAG, "Voice recognition started successfully");
                mWaitingForVoiceRecognition = false;
                atResponseCodeNative(HeadsetHalConstants.AT_RESPONSE_OK,
                                        0, getByteAddress(device));
                removeMessages(START_VR_TIMEOUT);
            }
            else
            {
                Log.d(TAG, "Voice recognition started locally");
                needAudio = startVoiceRecognitionNative(getByteAddress(mCurrentDevice));
                if (mCurrentDevice != null)
                    device = mCurrentDevice;
            }

            if (needAudio && !isAudioOn())
            {
                Log.d(TAG, "Initiating audio connection for Voice Recognition");
                // At this stage, we need to be sure that AVDTP is not streaming. This is needed
                // to be compliant with the AV+HFP Whitepaper as we cannot have A2DP in
                // streaming state while a SCO connection is established.
                // This is needed for VoiceDial scenario alone and not for
                // incoming call/outgoing call scenarios as the phone enters MODE_RINGTONE
                // or MODE_IN_CALL which shall automatically suspend the AVDTP stream if needed.
                // Whereas for VoiceDial we want to activate the SCO connection but we are still
                // in MODE_NORMAL and hence the need to explicitly suspend the A2DP stream
                mAudioManager.setParameters("A2dpSuspended=true");
                connectAudioNative(getByteAddress(device));
            }

            if (mStartVoiceRecognitionWakeLock.isHeld()) {
                mStartVoiceRecognitionWakeLock.release();
            }
        }
        else
        {
            Log.d(TAG, "Voice Recognition stopped. mVoiceRecognitionStarted: " + mVoiceRecognitionStarted +
                " mWaitingForVoiceRecognition: " + mWaitingForVoiceRecognition);
            if (mVoiceRecognitionStarted || mWaitingForVoiceRecognition)
            {
                mVoiceRecognitionStarted = false;
                mWaitingForVoiceRecognition = false;

                if (stopVoiceRecognitionNative(getByteAddress(mCurrentDevice))
                                && !isInCall() && mActiveScoDevice != null) {
                    disconnectAudioNative(getByteAddress(mActiveScoDevice));
                    mAudioManager.setParameters("A2dpSuspended=false");
                }
            }
        }
    }

    private synchronized void expectVoiceRecognition(BluetoothDevice device) {
        mWaitingForVoiceRecognition = true;
        Message m = obtainMessage(START_VR_TIMEOUT);
        m.obj = getMatchingDevice(device);
        sendMessageDelayed(m, START_VR_TIMEOUT_VALUE);

        if (!mStartVoiceRecognitionWakeLock.isHeld()) {
            mStartVoiceRecognitionWakeLock.acquire(START_VR_TIMEOUT_VALUE);
        }
    }

    List<BluetoothDevice> getDevicesMatchingConnectionStates(int[] states) {
        List<BluetoothDevice> deviceList = new ArrayList<BluetoothDevice>();
        Set<BluetoothDevice> bondedDevices = mAdapter.getBondedDevices();
        int connectionState;
        synchronized (this) {
            for (BluetoothDevice device : bondedDevices) {
                ParcelUuid[] featureUuids = device.getUuids();
                if (!BluetoothUuid.containsAnyUuid(featureUuids, HEADSET_UUIDS)) {
                    continue;
                }
                connectionState = getConnectionState(device);
                for(int i = 0; i < states.length; i++) {
                    if (connectionState == states[i]) {
                        deviceList.add(device);
                    }
                }
            }
        }
        return deviceList;
    }

    private BluetoothDevice getDeviceForMessage(int what)
    {
        if (what == CONNECT_TIMEOUT) {
            log("getDeviceForMessage: returning mTargetDevice for what=" + what);
            return mTargetDevice;
        }
        if (mConnectedDevicesList.size() == 0) {
            log("getDeviceForMessage: No connected device. what=" + what);
            return null;
        }
        for (BluetoothDevice device : mConnectedDevicesList)
        {
            if (getHandler().hasMessages(what, device))
            {
                log("getDeviceForMessage: returning " + device);
                return device;
            }
        }
        log("getDeviceForMessage: No matching device for " + what + ". Returning null");
        return null;
    }

    private BluetoothDevice getMatchingDevice(BluetoothDevice device)
    {
        for (BluetoothDevice matchingDevice : mConnectedDevicesList)
        {
            if (matchingDevice.equals(device))
            {
                return matchingDevice;
            }
        }
        return null;
    }

    // This method does not check for error conditon (newState == prevState)
    private void broadcastConnectionState(BluetoothDevice device, int newState, int prevState) {
        log("Connection state " + device + ": " + prevState + "->" + newState);
        if(prevState == BluetoothProfile.STATE_CONNECTED) {
            // Headset is disconnecting, stop Virtual call if active.
            terminateScoUsingVirtualVoiceCall();
        }

        /* Notifying the connection state change of the profile before sending the intent for
           connection state change, as it was causing a race condition, with the UI not being
           updated with the correct connection state. */
        mService.notifyProfileConnectionStateChanged(device, BluetoothProfile.HEADSET,
                                                     newState, prevState);
        Intent intent = new Intent(BluetoothHeadset.ACTION_CONNECTION_STATE_CHANGED);
        intent.putExtra(BluetoothProfile.EXTRA_PREVIOUS_STATE, prevState);
        intent.putExtra(BluetoothProfile.EXTRA_STATE, newState);
        intent.putExtra(BluetoothDevice.EXTRA_DEVICE, device);
        mService.sendBroadcast(intent, HeadsetService.BLUETOOTH_PERM);
    }

    private void broadcastAudioState(BluetoothDevice device, int newState, int prevState) {
        if(prevState == BluetoothHeadset.STATE_AUDIO_CONNECTED) {
            // When SCO gets disconnected during call transfer, Virtual call
            //needs to be cleaned up.So call terminateScoUsingVirtualVoiceCall.
            terminateScoUsingVirtualVoiceCall();
        }
        Intent intent = new Intent(BluetoothHeadset.ACTION_AUDIO_STATE_CHANGED);
        intent.putExtra(BluetoothProfile.EXTRA_PREVIOUS_STATE, prevState);
        intent.putExtra(BluetoothProfile.EXTRA_STATE, newState);
        intent.putExtra(BluetoothDevice.EXTRA_DEVICE, device);
        mService.sendBroadcast(intent, HeadsetService.BLUETOOTH_PERM);
        log("Audio state " + device + ": " + prevState + "->" + newState);
    }

    /*
     * Put the AT command, company ID, arguments, and device in an Intent and broadcast it.
     */
    private void broadcastVendorSpecificEventIntent(String command,
                                                    int companyId,
                                                    int commandType,
                                                    Object[] arguments,
                                                    BluetoothDevice device) {
        log("broadcastVendorSpecificEventIntent(" + command + ")");
        Intent intent =
                new Intent(BluetoothHeadset.ACTION_VENDOR_SPECIFIC_HEADSET_EVENT);
        intent.putExtra(BluetoothHeadset.EXTRA_VENDOR_SPECIFIC_HEADSET_EVENT_CMD, command);
        intent.putExtra(BluetoothHeadset.EXTRA_VENDOR_SPECIFIC_HEADSET_EVENT_CMD_TYPE,
                        commandType);
        // assert: all elements of args are Serializable
        intent.putExtra(BluetoothHeadset.EXTRA_VENDOR_SPECIFIC_HEADSET_EVENT_ARGS, arguments);
        intent.putExtra(BluetoothDevice.EXTRA_DEVICE, device);

        intent.addCategory(BluetoothHeadset.VENDOR_SPECIFIC_HEADSET_EVENT_COMPANY_ID_CATEGORY
            + "." + Integer.toString(companyId));

        mService.sendBroadcast(intent, HeadsetService.BLUETOOTH_PERM);
    }

    private void configAudioParameters(BluetoothDevice device)
    {
        // Reset NREC on connect event. Headset will override later
        HashMap<String, Integer> AudioParamConfig = new HashMap<String, Integer>();
        AudioParamConfig.put("NREC", 1);
        mHeadsetAudioParam.put(device, AudioParamConfig);
        mAudioManager.setParameters(HEADSET_NAME + "=" + getCurrentDeviceName(device) + ";" +
                                    HEADSET_NREC + "=on");
        Log.d(TAG, "configAudioParameters for device:" + device + " are: nrec = " +
                      AudioParamConfig.get("NREC"));
    }

    private void setAudioParameters(BluetoothDevice device)
    {
        // 1. update nrec value
        // 2. update headset name
        HashMap<String, Integer> AudioParam = mHeadsetAudioParam.get(device);
        int mNrec = AudioParam.get("NREC");

        if (mNrec == 1) {
            Log.d(TAG, "Set NREC: 1 for device:" + device);
            mAudioManager.setParameters(HEADSET_NREC + "=on");
        } else {
            Log.d(TAG, "Set NREC: 0 for device:" + device);
            mAudioManager.setParameters(HEADSET_NREC + "=off");
        }
        mAudioManager.setParameters(HEADSET_NAME + "=" + getCurrentDeviceName(device));
    }

    private String parseUnknownAt(String atString)
    {
        StringBuilder atCommand = new StringBuilder(atString.length());
        String result = null;

        for (int i = 0; i < atString.length(); i++) {
            char c = atString.charAt(i);
            if (c == '"') {
                int j = atString.indexOf('"', i + 1 );  // search for closing "
                if (j == -1) {  // unmatched ", insert one.
                    atCommand.append(atString.substring(i, atString.length()));
                    atCommand.append('"');
                    break;
                }
                atCommand.append(atString.substring(i, j + 1));
                i = j;
            } else if (c != ' ') {
                atCommand.append(Character.toUpperCase(c));
            }
        }
        result = atCommand.toString();
        return result;
    }

    private int getAtCommandType(String atCommand)
    {
        int commandType = mPhonebook.TYPE_UNKNOWN;
        String atString = null;
        atCommand = atCommand.trim();
        if (atCommand.length() > 5)
        {
            atString = atCommand.substring(5);
            if (atString.startsWith("?"))     // Read
                commandType = mPhonebook.TYPE_READ;
            else if (atString.startsWith("=?"))   // Test
                commandType = mPhonebook.TYPE_TEST;
            else if (atString.startsWith("="))   // Set
                commandType = mPhonebook.TYPE_SET;
            else
                commandType = mPhonebook.TYPE_UNKNOWN;
        }
        return commandType;
    }

    /* Method to check if Virtual Call in Progress */
    private boolean isVirtualCallInProgress() {
        return mVirtualCallStarted;
    }

    void setVirtualCallInProgress(boolean state) {
        mVirtualCallStarted = state;
    }

    /* NOTE: Currently the VirtualCall API does not support handling of
    call transfers. If it is initiated from the handsfree device,
    HeadsetStateMachine will end the virtual call by calling
    terminateScoUsingVirtualVoiceCall() in broadcastAudioState() */
    synchronized boolean initiateScoUsingVirtualVoiceCall() {
        if (DBG) log("initiateScoUsingVirtualVoiceCall: Received");
        // 1. Check if the SCO state is idle
        if (isInCall() || mVoiceRecognitionStarted) {
            Log.e(TAG, "initiateScoUsingVirtualVoiceCall: Call in progress.");
            return false;
        }

        // 2. Send virtual phone state changed to initialize SCO
        processCallState(new HeadsetCallState(0, 0,
            HeadsetHalConstants.CALL_STATE_DIALING, "", 0), true);
        processCallState(new HeadsetCallState(0, 0,
            HeadsetHalConstants.CALL_STATE_ALERTING, "", 0), true);
        processCallState(new HeadsetCallState(1, 0,
            HeadsetHalConstants.CALL_STATE_IDLE, "", 0), true);
        setVirtualCallInProgress(true);
        // Done
        if (DBG) log("initiateScoUsingVirtualVoiceCall: Done");
        return true;
    }

    synchronized boolean terminateScoUsingVirtualVoiceCall() {
        if (DBG) log("terminateScoUsingVirtualVoiceCall: Received");

        if (!isVirtualCallInProgress()) {
            Log.e(TAG, "terminateScoUsingVirtualVoiceCall:"+
                "No present call to terminate");
            return false;
        }

        // 2. Send virtual phone state changed to close SCO
        processCallState(new HeadsetCallState(0, 0,
            HeadsetHalConstants.CALL_STATE_IDLE, "", 0), true);
        setVirtualCallInProgress(false);
        // Done
        if (DBG) log("terminateScoUsingVirtualVoiceCall: Done");
        return true;
    }

    private void processAnswerCall(BluetoothDevice device) {
        if(device == null) {
            Log.w(TAG, "processAnswerCall device is null");
            return;
        }

        if (mPhoneProxy != null) {
            try {
                mPhoneProxy.answerCall();
            } catch (RemoteException e) {
                Log.e(TAG, Log.getStackTraceString(new Throwable()));
            }
        } else {
            Log.e(TAG, "Handsfree phone proxy null for answering call");
        }
    }

    private void processHangupCall(BluetoothDevice device) {
        if(device == null) {
            Log.w(TAG, "processHangupCall device is null");
            return;
        }
        // Close the virtual call if active. Virtual call should be
        // terminated for CHUP callback event
        if (isVirtualCallInProgress()) {
            terminateScoUsingVirtualVoiceCall();
        } else {
            if (mPhoneProxy != null) {
                try {
                    mPhoneProxy.hangupCall();
                } catch (RemoteException e) {
                    Log.e(TAG, Log.getStackTraceString(new Throwable()));
                }
            } else {
                Log.e(TAG, "Handsfree phone proxy null for hanging up call");
            }
        }
    }

    private void processDialCall(String number, BluetoothDevice device) {
        if(device == null) {
            Log.w(TAG, "processDialCall device is null");
            return;
        }

        String dialNumber;
        if ((number == null) || (number.length() == 0)) {
            dialNumber = mPhonebook.getLastDialledNumber();
            if (dialNumber == null) {
                if (DBG) log("processDialCall, last dial number null");
                atResponseCodeNative(HeadsetHalConstants.AT_RESPONSE_ERROR, 0,
                                       getByteAddress(device));
                return;
            }
        } else if (number.charAt(0) == '>') {
            // Yuck - memory dialling requested.
            // Just dial last number for now
            if (number.startsWith(">9999")) {   // for PTS test
                atResponseCodeNative(HeadsetHalConstants.AT_RESPONSE_ERROR, 0,
                                       getByteAddress(device));
                return;
            }
            if (DBG) log("processDialCall, memory dial do last dial for now");
            dialNumber = mPhonebook.getLastDialledNumber();
            if (dialNumber == null) {
                if (DBG) log("processDialCall, last dial number null");
                atResponseCodeNative(HeadsetHalConstants.AT_RESPONSE_ERROR, 0,
                                       getByteAddress(device));
                return;
            }
        } else {
            // Remove trailing ';'
            if (number.charAt(number.length() - 1) == ';') {
                number = number.substring(0, number.length() - 1);
            }

            dialNumber = PhoneNumberUtils.convertPreDial(number);
        }
        // Check for virtual call to terminate before sending Call Intent
        terminateScoUsingVirtualVoiceCall();

        Intent intent = new Intent(Intent.ACTION_CALL_PRIVILEGED,
                                   Uri.fromParts(SCHEME_TEL, dialNumber, null));
        intent.setFlags(Intent.FLAG_ACTIVITY_NEW_TASK);
        mService.startActivity(intent);
        // TODO(BT) continue send OK reults code after call starts
        //          hold wait lock, start a timer, set wait call flag
        //          Get call started indication from bluetooth phone
        mDialingOut = true;
        Message m = obtainMessage(DIALING_OUT_TIMEOUT);
        m.obj = getMatchingDevice(device);
        sendMessageDelayed(m, DIALING_OUT_TIMEOUT_VALUE);
    }

    private void processVolumeEvent(int volumeType, int volume, BluetoothDevice device) {
        if(device != null && !device.equals(mActiveScoDevice) && mPhoneState.isInCall()) {
            Log.w(TAG, "ignore processVolumeEvent");
            return;
        }

        if (volumeType == HeadsetHalConstants.VOLUME_TYPE_SPK) {
            mPhoneState.setSpeakerVolume(volume);
            int flag = (getCurrentState() == mAudioOn) ? AudioManager.FLAG_SHOW_UI : 0;
            mAudioManager.setStreamVolume(AudioManager.STREAM_BLUETOOTH_SCO, volume, flag);
        } else if (volumeType == HeadsetHalConstants.VOLUME_TYPE_MIC) {
            mPhoneState.setMicVolume(volume);
        } else {
            Log.e(TAG, "Bad voluem type: " + volumeType);
        }
    }

    private void processSendDtmf(int dtmf, BluetoothDevice device) {
        if(device == null) {
            Log.w(TAG, "processSendDtmf device is null");
            return;
        }

        if (mPhoneProxy != null) {
            try {
                mPhoneProxy.sendDtmf(dtmf);
            } catch (RemoteException e) {
                Log.e(TAG, Log.getStackTraceString(new Throwable()));
            }
        } else {
            Log.e(TAG, "Handsfree phone proxy null for sending DTMF");
        }
    }

    private void processCallState(HeadsetCallState callState) {
        processCallState(callState, false);
    }

    private void processCallState(HeadsetCallState callState,
        boolean isVirtualCall) {
        mPhoneState.setNumActiveCall(callState.mNumActive);
        mPhoneState.setNumHeldCall(callState.mNumHeld);
        mPhoneState.setCallState(callState.mCallState);
        if (mDialingOut) {
            if (callState.mCallState ==
                HeadsetHalConstants.CALL_STATE_DIALING) {
                BluetoothDevice device = getDeviceForMessage(DIALING_OUT_TIMEOUT);
                if (device == null) {
                    return;
                }
                atResponseCodeNative(HeadsetHalConstants.AT_RESPONSE_OK,
                                                       0, getByteAddress(device));
                removeMessages(DIALING_OUT_TIMEOUT);
            } else if (callState.mCallState ==
                HeadsetHalConstants.CALL_STATE_ACTIVE || callState.mCallState
                == HeadsetHalConstants.CALL_STATE_IDLE) {				
                mDialingOut = false;
            } 
        }

        /* Set ActiveScoDevice to null when call ends */
        if ((mActiveScoDevice != null) && !isInCall() &&
                callState.mCallState == HeadsetHalConstants.CALL_STATE_IDLE)
            mActiveScoDevice = null;

        log("mNumActive: " + callState.mNumActive + " mNumHeld: " +
            callState.mNumHeld +" mCallState: " + callState.mCallState);
        log("mNumber: " + callState.mNumber + " mType: " + callState.mType);
        if(!isVirtualCall) {
            /* Not a Virtual call request. End the virtual call, if running,
            before sending phoneStateChangeNative to BTIF */
            terminateScoUsingVirtualVoiceCall();
        }
        if (getCurrentState() != mDisconnected) {
            phoneStateChangeNative(callState.mNumActive, callState.mNumHeld,
                callState.mCallState, callState.mNumber, callState.mType);
        }
    }

    // 1 enable noice reduction
    // 0 disable noice reduction
    private void processNoiceReductionEvent(int enable, BluetoothDevice device) {
        HashMap<String, Integer> AudioParamNrec = mHeadsetAudioParam.get(device);
        if (enable == 1)
            AudioParamNrec.put("NREC", 1);
        else
            AudioParamNrec.put("NREC", 0);
        Log.d(TAG, "NREC value for device :" + device + " is: " + AudioParamNrec.get("NREC"));
    }

    // 2 - WBS on
    // 1 - NBS on
    private void processWBSEvent(int enable, BluetoothDevice device) {
        if (enable == 2) {
            Log.d(TAG, "AudioManager.setParameters bt_wbs=on for " +
                        device.getName() + " - " + device.getAddress());
            mAudioManager.setParameters(HEADSET_WBS + "=on");
        } else {
            Log.d(TAG, "AudioManager.setParameters bt_wbs=off for " +
                        device.getName() + " - " + device.getAddress());
            mAudioManager.setParameters(HEADSET_WBS + "=off");
        }
    }

    private void processAtChld(int chld, BluetoothDevice device) {
        if(device == null) {
            Log.w(TAG, "processAtChld device is null");
            return;
        }

        if (mPhoneProxy != null) {
            try {
                if (mPhoneProxy.processChld(chld)) {
                    atResponseCodeNative(HeadsetHalConstants.AT_RESPONSE_OK,
                                               0, getByteAddress(device));
                } else {
                    atResponseCodeNative(HeadsetHalConstants.AT_RESPONSE_ERROR,
                                               0, getByteAddress(device));
                }
            } catch (RemoteException e) {
                Log.e(TAG, Log.getStackTraceString(new Throwable()));
                atResponseCodeNative(HeadsetHalConstants.AT_RESPONSE_ERROR,
                                               0, getByteAddress(device));
            }
        } else {
            Log.e(TAG, "Handsfree phone proxy null for At+Chld");
            atResponseCodeNative(HeadsetHalConstants.AT_RESPONSE_ERROR,
                                               0, getByteAddress(device));
        }
    }

    private void processSubscriberNumberRequest(BluetoothDevice device) {
        if(device == null) {
            Log.w(TAG, "processSubscriberNumberRequest device is null");
            return;
        }

        if (mPhoneProxy != null) {
            try {
                String number = mPhoneProxy.getSubscriberNumber();
                if (number != null) {
                    atResponseStringNative("+CNUM: ,\"" + number + "\"," +
                                           PhoneNumberUtils.toaFromString(number) +
                                             ",,4", getByteAddress(device));
                    atResponseCodeNative(HeadsetHalConstants.AT_RESPONSE_OK,
                                                 0, getByteAddress(device));
                }
            } catch (RemoteException e) {
                Log.e(TAG, Log.getStackTraceString(new Throwable()));
                atResponseCodeNative(HeadsetHalConstants.AT_RESPONSE_ERROR,
                                                 0, getByteAddress(device));
            }
        } else {
            Log.e(TAG, "Handsfree phone proxy null for At+CNUM");
        }
    }

    private void processAtCind(BluetoothDevice device) {
        int call, call_setup;

        if(device == null) {
            Log.w(TAG, "processAtCind device is null");
            return;
        }

        /* Handsfree carkits expect that +CIND is properly responded to
         Hence we ensure that a proper response is sent
         for the virtual call too.*/
        if (isVirtualCallInProgress()) {
            call = 1;
            call_setup = 0;
        } else {
            // regular phone call
            call = mPhoneState.getNumActiveCall();
            call_setup = mPhoneState.getNumHeldCall();
        }

        cindResponseNative(mPhoneState.getService(), call,
                           call_setup, mPhoneState.getCallState(),
                           mPhoneState.getSignal(), mPhoneState.getRoam(),
                           mPhoneState.getBatteryCharge(), getByteAddress(device));
    }

    private void processAtCops(BluetoothDevice device) {
        if(device == null) {
            Log.w(TAG, "processAtCops device is null");
            return;
        }

        if (mPhoneProxy != null) {
            try {
                String operatorName = mPhoneProxy.getNetworkOperator();
                if (operatorName == null) {
                    operatorName = "";
                } 
                copsResponseNative(operatorName, getByteAddress(device));
            } catch (RemoteException e) {
                Log.e(TAG, Log.getStackTraceString(new Throwable()));
                copsResponseNative("", getByteAddress(device));
            }
        } else {
            Log.e(TAG, "Handsfree phone proxy null for At+COPS");
            copsResponseNative("", getByteAddress(device));
        }
    }

    private void processAtClcc(BluetoothDevice device) {
        if(device == null) {
            Log.w(TAG, "processAtClcc device is null");
            return;
        }

        if (mPhoneProxy != null) {
            try {
                if(isVirtualCallInProgress()) {
                    String phoneNumber = "";
                    int type = PhoneNumberUtils.TOA_Unknown;
                    try {
                        phoneNumber = mPhoneProxy.getSubscriberNumber();
                        type = PhoneNumberUtils.toaFromString(phoneNumber);
                    } catch (RemoteException ee) {
                        Log.e(TAG, "Unable to retrieve phone number"+
                            "using IBluetoothHeadsetPhone proxy");
                        phoneNumber = "";
                    }
<<<<<<< HEAD
                    clccResponseNative(1, 0, 0, 0, false, phoneNumber, type,
                                                       getByteAddress(device));
=======
                    clccResponseNative(1, 0, 0, 0, false, phoneNumber, type);
                    clccResponseNative(0, 0, 0, 0, false, "", 0);
>>>>>>> dc497463
                }
                else if (!mPhoneProxy.listCurrentCalls()) {
                    clccResponseNative(0, 0, 0, 0, false, "", 0,
                                                       getByteAddress(device));
                }
                else
                {
                    Log.d(TAG, "Starting CLCC response timeout for device: "
                                                                     + device);
                    Message m = obtainMessage(CLCC_RSP_TIMEOUT);
                    m.obj = getMatchingDevice(device);
                    sendMessageDelayed(m, CLCC_RSP_TIMEOUT_VALUE);
                }
            } catch (RemoteException e) {
                Log.e(TAG, Log.getStackTraceString(new Throwable()));
                clccResponseNative(0, 0, 0, 0, false, "", 0, getByteAddress(device));
            }
        } else {
            Log.e(TAG, "Handsfree phone proxy null for At+CLCC");
            clccResponseNative(0, 0, 0, 0, false, "", 0, getByteAddress(device));
        }
    }

    private void processAtCscs(String atString, int type, BluetoothDevice device) {
        log("processAtCscs - atString = "+ atString);
        if(mPhonebook != null) {
            mPhonebook.handleCscsCommand(atString, type, device);
        }
        else {
            Log.e(TAG, "Phonebook handle null for At+CSCS");
            atResponseCodeNative(HeadsetHalConstants.AT_RESPONSE_ERROR, 0, getByteAddress(device));
        }
    }

    private void processAtCpbs(String atString, int type, BluetoothDevice device) {
        log("processAtCpbs - atString = "+ atString);
        if(mPhonebook != null) {
            mPhonebook.handleCpbsCommand(atString, type, device);
        }
        else {
            Log.e(TAG, "Phonebook handle null for At+CPBS");
            atResponseCodeNative(HeadsetHalConstants.AT_RESPONSE_ERROR, 0, getByteAddress(device));
        }
    }

    private void processAtCpbr(String atString, int type, BluetoothDevice device) {
        log("processAtCpbr - atString = "+ atString);
        if(mPhonebook != null) {
            mPhonebook.handleCpbrCommand(atString, type, device);
        }
        else {
            Log.e(TAG, "Phonebook handle null for At+CPBR");
            atResponseCodeNative(HeadsetHalConstants.AT_RESPONSE_ERROR, 0, getByteAddress(device));
        }
    }

    /**
     * Find a character ch, ignoring quoted sections.
     * Return input.length() if not found.
     */
    static private int findChar(char ch, String input, int fromIndex) {
        for (int i = fromIndex; i < input.length(); i++) {
            char c = input.charAt(i);
            if (c == '"') {
                i = input.indexOf('"', i + 1);
                if (i == -1) {
                    return input.length();
                }
            } else if (c == ch) {
                return i;
            }
        }
        return input.length();
    }

    /**
     * Break an argument string into individual arguments (comma delimited).
     * Integer arguments are turned into Integer objects. Otherwise a String
     * object is used.
     */
    static private Object[] generateArgs(String input) {
        int i = 0;
        int j;
        ArrayList<Object> out = new ArrayList<Object>();
        while (i <= input.length()) {
            j = findChar(',', input, i);

            String arg = input.substring(i, j);
            try {
                out.add(new Integer(arg));
            } catch (NumberFormatException e) {
                out.add(arg);
            }

            i = j + 1; // move past comma
        }
        return out.toArray();
    }

    /**
     * @return {@code true} if the given string is a valid vendor-specific AT command.
     */
    private boolean processVendorSpecificAt(String atString) {
        log("processVendorSpecificAt - atString = " + atString);

        // Currently we accept only SET type commands.
        int indexOfEqual = atString.indexOf("=");
        if (indexOfEqual == -1) {
            Log.e(TAG, "processVendorSpecificAt: command type error in " + atString);
            return false;
        }

        String command = atString.substring(0, indexOfEqual);
        Integer companyId = VENDOR_SPECIFIC_AT_COMMAND_COMPANY_ID.get(command);
        if (companyId == null) {
            Log.e(TAG, "processVendorSpecificAt: unsupported command: " + atString);
            return false;
        }

        String arg = atString.substring(indexOfEqual + 1);
        if (arg.startsWith("?")) {
            Log.e(TAG, "processVendorSpecificAt: command type error in " + atString);
            return false;
        }

        Object[] args = generateArgs(arg);
        broadcastVendorSpecificEventIntent(command,
                                           companyId,
                                           BluetoothHeadset.AT_CMD_TYPE_SET,
                                           args,
                                           mCurrentDevice);
        atResponseCodeNative(HeadsetHalConstants.AT_RESPONSE_OK, 0, getByteAddress(mCurrentDevice));
        return true;
    }

    private void processUnknownAt(String atString, BluetoothDevice device) {
        if(device == null) {
            Log.w(TAG, "processUnknownAt device is null");
            return;
        }

        // TODO (BT)
        log("processUnknownAt - atString = "+ atString);
        String atCommand = parseUnknownAt(atString);
        int commandType = getAtCommandType(atCommand);
        if (atCommand.startsWith("+CSCS"))
            processAtCscs(atCommand.substring(5), commandType, device);
        else if (atCommand.startsWith("+CPBS"))
            processAtCpbs(atCommand.substring(5), commandType, device);
        else if (atCommand.startsWith("+CPBR"))
            processAtCpbr(atCommand.substring(5), commandType, device);
        else if (!processVendorSpecificAt(atCommand))
            atResponseCodeNative(HeadsetHalConstants.AT_RESPONSE_ERROR, 0, getByteAddress(device));
    }

    private void processKeyPressed(BluetoothDevice device) {
        if(device == null) {
            Log.w(TAG, "processKeyPressed device is null");
            return;
        }

        if (mPhoneState.getCallState() == HeadsetHalConstants.CALL_STATE_INCOMING) {
            if (mPhoneProxy != null) {
                try {
                    mPhoneProxy.answerCall();
                } catch (RemoteException e) {
                    Log.e(TAG, Log.getStackTraceString(new Throwable()));
                }
            } else {
                Log.e(TAG, "Handsfree phone proxy null for answering call");
            }
        } else if (mPhoneState.getNumActiveCall() > 0) {
            if (!isAudioOn())
            {
                connectAudioNative(getByteAddress(mCurrentDevice));
            }
            else
            {
                if (mPhoneProxy != null) {
                    try {
                        mPhoneProxy.hangupCall();
                    } catch (RemoteException e) {
                        Log.e(TAG, Log.getStackTraceString(new Throwable()));
                    }
                } else {
                    Log.e(TAG, "Handsfree phone proxy null for hangup call");
                }
            }
        } else {
            String dialNumber = mPhonebook.getLastDialledNumber();
            if (dialNumber == null) {
                if (DBG) log("processKeyPressed, last dial number null");
                return;
            }
            Intent intent = new Intent(Intent.ACTION_CALL_PRIVILEGED,
                                       Uri.fromParts(SCHEME_TEL, dialNumber, null));
            intent.setFlags(Intent.FLAG_ACTIVITY_NEW_TASK);
            mService.startActivity(intent);
        }
    }

    private void onConnectionStateChanged(int state, byte[] address) {
        StackEvent event = new StackEvent(EVENT_TYPE_CONNECTION_STATE_CHANGED);
        event.valueInt = state;
        event.device = getDevice(address);
        sendMessage(STACK_EVENT, event);
    }

    private void onAudioStateChanged(int state, byte[] address) {
        StackEvent event = new StackEvent(EVENT_TYPE_AUDIO_STATE_CHANGED);
        event.valueInt = state;
        event.device = getDevice(address);
        sendMessage(STACK_EVENT, event);
    }

    private void onVrStateChanged(int state, byte[] address) {
        StackEvent event = new StackEvent(EVENT_TYPE_VR_STATE_CHANGED);
        event.valueInt = state;
        event.device = getDevice(address);
        sendMessage(STACK_EVENT, event);
    }

    private void onAnswerCall(byte[] address) {
        StackEvent event = new StackEvent(EVENT_TYPE_ANSWER_CALL);
        event.device = getDevice(address);
        sendMessage(STACK_EVENT, event);
    }

    private void onHangupCall(byte[] address) {
        StackEvent event = new StackEvent(EVENT_TYPE_HANGUP_CALL);
        event.device = getDevice(address);
        sendMessage(STACK_EVENT, event);
    }

    private void onVolumeChanged(int type, int volume, byte[] address) {
        StackEvent event = new StackEvent(EVENT_TYPE_VOLUME_CHANGED);
        event.valueInt = type;
        event.valueInt2 = volume;
        event.device = getDevice(address);
        sendMessage(STACK_EVENT, event);
    }

    private void onDialCall(String number, byte[] address) {
        StackEvent event = new StackEvent(EVENT_TYPE_DIAL_CALL);
        event.valueString = number;
        event.device = getDevice(address);
        sendMessage(STACK_EVENT, event);
    }

    private void onSendDtmf(int dtmf, byte[] address) {
        StackEvent event = new StackEvent(EVENT_TYPE_SEND_DTMF);
        event.valueInt = dtmf;
        event.device = getDevice(address);
        sendMessage(STACK_EVENT, event);
    }

    private void onNoiceReductionEnable(boolean enable,  byte[] address) {
        StackEvent event = new StackEvent(EVENT_TYPE_NOICE_REDUCTION);
        event.valueInt = enable ? 1 : 0;
        event.device = getDevice(address);
        sendMessage(STACK_EVENT, event);
    }

    private void onWBS(int codec, byte[] address) {
        StackEvent event = new StackEvent(EVENT_TYPE_WBS);
        event.valueInt = codec;
        event.device = getDevice(address);
        sendMessage(STACK_EVENT, event);
    }

    private void onAtChld(int chld, byte[] address) {
        StackEvent event = new StackEvent(EVENT_TYPE_AT_CHLD);
        event.valueInt = chld;
        event.device = getDevice(address);
        sendMessage(STACK_EVENT, event);
    }

    private void onAtCnum(byte[] address) {
        StackEvent event = new StackEvent(EVENT_TYPE_SUBSCRIBER_NUMBER_REQUEST);
        event.device = getDevice(address);
        sendMessage(STACK_EVENT, event);
    }

    private void onAtCind(byte[] address) {
        StackEvent event = new StackEvent(EVENT_TYPE_AT_CIND);
        event.device = getDevice(address);
        sendMessage(STACK_EVENT, event);
    }

    private void onAtCops(byte[] address) {
        StackEvent event = new StackEvent(EVENT_TYPE_AT_COPS);
        event.device = getDevice(address);
        sendMessage(STACK_EVENT, event);
    }

    private void onAtClcc(byte[] address) {
        StackEvent event = new StackEvent(EVENT_TYPE_AT_CLCC);
        event.device = getDevice(address);
        sendMessage(STACK_EVENT, event);
    }

    private void onUnknownAt(String atString, byte[] address) {
        StackEvent event = new StackEvent(EVENT_TYPE_UNKNOWN_AT);
        event.valueString = atString;
        event.device = getDevice(address);
        sendMessage(STACK_EVENT, event);
    }

    private void onKeyPressed(byte[] address) {
        StackEvent event = new StackEvent(EVENT_TYPE_KEY_PRESSED);
        event.device = getDevice(address);
        sendMessage(STACK_EVENT, event);
    }

    private void processIntentBatteryChanged(Intent intent) {
        int batteryLevel = intent.getIntExtra("level", -1);
        int scale = intent.getIntExtra("scale", -1);
        if (batteryLevel == -1 || scale == -1 || scale == 0) {
            Log.e(TAG, "Bad Battery Changed intent: " + batteryLevel + "," + scale);
            return;
        }
        batteryLevel = batteryLevel * 5 / scale;
        mPhoneState.setBatteryCharge(batteryLevel);
    }

    private void processDeviceStateChanged(HeadsetDeviceState deviceState) {
        notifyDeviceStatusNative(deviceState.mService, deviceState.mRoam, deviceState.mSignal,
                                 deviceState.mBatteryCharge);
    }

    private void processSendClccResponse(HeadsetClccResponse clcc) {
        BluetoothDevice device = getDeviceForMessage(CLCC_RSP_TIMEOUT);
        if (device == null) {
            return;
        }
        if (clcc.mIndex == 0) {
            removeMessages(CLCC_RSP_TIMEOUT);
        }
        clccResponseNative(clcc.mIndex, clcc.mDirection, clcc.mStatus, clcc.mMode, clcc.mMpty,
                           clcc.mNumber, clcc.mType, getByteAddress(device));
    }

    private void processSendVendorSpecificResultCode(HeadsetVendorSpecificResultCode resultCode) {
        String stringToSend = resultCode.mCommand + ": ";
        if (resultCode.mArg != null) {
            stringToSend += resultCode.mArg;
        }
        atResponseStringNative(stringToSend, getByteAddress(resultCode.mDevice));
    }

    private String getCurrentDeviceName(BluetoothDevice device) {
        String defaultName = "<unknown>";

        if(device == null) {
            return defaultName;
        }

        String deviceName = device.getName();
        if (deviceName == null) {
            return defaultName;
        }
        return deviceName;
    }

    private byte[] getByteAddress(BluetoothDevice device) {
        return Utils.getBytesFromAddress(device.getAddress());
    }

    private BluetoothDevice getDevice(byte[] address) {
        return mAdapter.getRemoteDevice(Utils.getAddressStringFromByte(address));
    }

    private boolean isInCall() {
        return ((mPhoneState.getNumActiveCall() > 0) || (mPhoneState.getNumHeldCall() > 0) ||
                (mPhoneState.getCallState() != HeadsetHalConstants.CALL_STATE_IDLE));
    }

    boolean isConnected() {
        IState currentState = getCurrentState();
        return (currentState == mConnected || currentState == mAudioOn);
    }

    boolean okToConnect(BluetoothDevice device) {
        AdapterService adapterService = AdapterService.getAdapterService();
        int priority = mService.getPriority(device);
        boolean ret = false;
        //check if this is an incoming connection in Quiet mode.
        if((adapterService == null) ||
           ((adapterService.isQuietModeEnabled() == true) &&
           (mTargetDevice == null))){
            ret = false;
        }
        // check priority and accept or reject the connection. if priority is undefined
        // it is likely that our SDP has not completed and peer is initiating the
        // connection. Allow this connection, provided the device is bonded
        else if((BluetoothProfile.PRIORITY_OFF < priority) ||
                ((BluetoothProfile.PRIORITY_UNDEFINED == priority) &&
                (device.getBondState() != BluetoothDevice.BOND_NONE))){
            ret= true;
        }
        return ret;
    }

    @Override
    protected void log(String msg) {
        if (DBG) {
            super.log(msg);
        }
    }

    public void handleAccessPermissionResult(Intent intent) {
        log("handleAccessPermissionResult");
        BluetoothDevice device = intent.getParcelableExtra(BluetoothDevice.EXTRA_DEVICE);
        if(mPhonebook != null) {
            if (!mPhonebook.getCheckingAccessPermission()) {
                return;
            }
            int atCommandResult = 0;
            int atCommandErrorCode = 0;
            //HeadsetBase headset = mHandsfree.getHeadset();
            // ASSERT: (headset != null) && headSet.isConnected()
            // REASON: mCheckingAccessPermission is true, otherwise resetAtState
            // has set mCheckingAccessPermission to false
            if (intent.getAction().equals(BluetoothDevice.ACTION_CONNECTION_ACCESS_REPLY)) {
                if (intent.getIntExtra(BluetoothDevice.EXTRA_CONNECTION_ACCESS_RESULT,
                    BluetoothDevice.CONNECTION_ACCESS_NO) ==
                    BluetoothDevice.CONNECTION_ACCESS_YES) {
                    if (intent.getBooleanExtra(BluetoothDevice.EXTRA_ALWAYS_ALLOWED, false)) {
                        mCurrentDevice.setTrust(true);
                    }
                    atCommandResult = mPhonebook.processCpbrCommand(device);
                }
            }
            mPhonebook.setCpbrIndex(-1);
            mPhonebook.setCheckingAccessPermission(false);

            if (atCommandResult >= 0) {
                atResponseCodeNative(atCommandResult, atCommandErrorCode, getByteAddress(device));
            }
            else
                log("handleAccessPermissionResult - RESULT_NONE");
        }
        else {
            Log.e(TAG, "Phonebook handle null");
            if(device != null) {
                atResponseCodeNative(HeadsetHalConstants.AT_RESPONSE_ERROR, 0,
                                     getByteAddress(device));
            }
        }
    }

    private static final String SCHEME_TEL = "tel";

    // Event types for STACK_EVENT message
    final private static int EVENT_TYPE_NONE = 0;
    final private static int EVENT_TYPE_CONNECTION_STATE_CHANGED = 1;
    final private static int EVENT_TYPE_AUDIO_STATE_CHANGED = 2;
    final private static int EVENT_TYPE_VR_STATE_CHANGED = 3;
    final private static int EVENT_TYPE_ANSWER_CALL = 4;
    final private static int EVENT_TYPE_HANGUP_CALL = 5;
    final private static int EVENT_TYPE_VOLUME_CHANGED = 6;
    final private static int EVENT_TYPE_DIAL_CALL = 7;
    final private static int EVENT_TYPE_SEND_DTMF = 8;
    final private static int EVENT_TYPE_NOICE_REDUCTION = 9;
    final private static int EVENT_TYPE_AT_CHLD = 10;
    final private static int EVENT_TYPE_SUBSCRIBER_NUMBER_REQUEST = 11;
    final private static int EVENT_TYPE_AT_CIND = 12;
    final private static int EVENT_TYPE_AT_COPS = 13;
    final private static int EVENT_TYPE_AT_CLCC = 14;
    final private static int EVENT_TYPE_UNKNOWN_AT = 15;
    final private static int EVENT_TYPE_KEY_PRESSED = 16;
    final private static int EVENT_TYPE_WBS = 17;

    private class StackEvent {
        int type = EVENT_TYPE_NONE;
        int valueInt = 0;
        int valueInt2 = 0;
        String valueString = null;
        BluetoothDevice device = null;

        private StackEvent(int type) {
            this.type = type;
        }
    }

    /*package*/native boolean atResponseCodeNative(int responseCode, int errorCode,
                                                                          byte[] address);
    /*package*/ native boolean atResponseStringNative(String responseString, byte[] address);

    private native static void classInitNative();
    private native void initializeNative(int max_hf_clients);
    private native void cleanupNative();
    private native boolean connectHfpNative(byte[] address);
    private native boolean disconnectHfpNative(byte[] address);
    private native boolean connectAudioNative(byte[] address);
    private native boolean disconnectAudioNative(byte[] address);
    private native boolean startVoiceRecognitionNative(byte[] address);
    private native boolean stopVoiceRecognitionNative(byte[] address);
    private native boolean setVolumeNative(int volumeType, int volume, byte[] address);
    private native boolean cindResponseNative(int service, int numActive, int numHeld,
                                              int callState, int signal, int roam,
                                              int batteryCharge, byte[] address);
    private native boolean notifyDeviceStatusNative(int networkState, int serviceType, int signal,
                                                    int batteryCharge);

    private native boolean clccResponseNative(int index, int dir, int status, int mode,
                                              boolean mpty, String number, int type,
                                                                           byte[] address);
    private native boolean copsResponseNative(String operatorName, byte[] address);

    private native boolean phoneStateChangeNative(int numActive, int numHeld, int callState,
                                                  String number, int type);
    private native boolean configureWBSNative(byte[] address,int condec_config);
}<|MERGE_RESOLUTION|>--- conflicted
+++ resolved
@@ -2785,13 +2785,9 @@
                             "using IBluetoothHeadsetPhone proxy");
                         phoneNumber = "";
                     }
-<<<<<<< HEAD
                     clccResponseNative(1, 0, 0, 0, false, phoneNumber, type,
                                                        getByteAddress(device));
-=======
-                    clccResponseNative(1, 0, 0, 0, false, phoneNumber, type);
-                    clccResponseNative(0, 0, 0, 0, false, "", 0);
->>>>>>> dc497463
+                    clccResponseNative(0, 0, 0, 0, false, "", 0, getByteAddress(device));
                 }
                 else if (!mPhoneProxy.listCurrentCalls()) {
                     clccResponseNative(0, 0, 0, 0, false, "", 0,
